--- conflicted
+++ resolved
@@ -1,10 +1,6 @@
 from dataclasses import (
-<<<<<<< HEAD
     dataclass, field, FrozenInstanceError, fields, asdict, astuple,
     isdataclass, replace
-=======
-    dataclass, field, FrozenInstanceError, fields, asdict, astuple, replace
->>>>>>> 59a13031
 )
 
 import pickle
@@ -1444,21 +1440,6 @@
             x: int
             y: int
             z: int = field(init=False, default=10)
-<<<<<<< HEAD
-
-        c = C(1, 2)
-        c1 = replace(c, x=3)
-        self.assertEqual((c.x, c.y, c.z), (1, 2, 10))
-        self.assertEqual((c1.x, c1.y, c1.z), (3, 2, 10))
-
-        c1 = replace(c, x=3, z=20)
-        self.assertEqual((c.x, c.y, c.z), (1, 2, 10))
-        self.assertEqual((c1.x, c1.y, c1.z), (3, 2, 20))
-
-        c1 = replace(c, z=20)
-        self.assertEqual((c.x, c.y, c.z), (1, 2, 10))
-        self.assertEqual((c1.x, c1.y, c1.z), (1, 2, 20))
-=======
             t: int = field(init=False, default=100)
 
         c = C(1, 2)
@@ -1473,14 +1454,11 @@
         c1 = replace(c, z=20)
         self.assertEqual((c.x, c.y, c.z, c.t), (1, 2, 10, 100))
         self.assertEqual((c1.x, c1.y, c1.z, c1.t), (1, 2, 20, 100))
->>>>>>> 59a13031
 
         # Make sure the result is still frozen.
         with self.assertRaisesRegex(FrozenInstanceError, "cannot assign to field 'x'"):
             c1.x = 3
 
-<<<<<<< HEAD
-=======
         # Make sure we can't replace an attribute that doesn't exit,
         #  if we're also replacing one that does exist.  Test this
         #  here, because setting attributes on frozen instances is
@@ -1489,7 +1467,6 @@
                                              "keyword argument 'a'"):
             c1 = replace(c, x=20, a=5)
 
->>>>>>> 59a13031
     def test_helper_replace_invalid_field_name(self):
       @dataclass(frozen=True)
       class C:
@@ -1514,13 +1491,10 @@
       c1 = replace(c, x=5)
       self.assertEqual((c1.x, c1.y), (5, 20))
 
-<<<<<<< HEAD
-=======
       # Make sure we can replace y, even though it's a non-init field.
       c1 = replace(c, y=30)
       self.assertEqual((c1.x, c1.y), (1, 30))
 
->>>>>>> 59a13031
     def test_dataclassses_pickleable(self):
         global P, Q, R
         @dataclass
