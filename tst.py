from dataclasses import (
    dataclass, field, FrozenInstanceError, fields, asdict, astuple, replace
)

import pickle
import inspect
import unittest
from unittest.mock import Mock
from typing import ClassVar, Any, List, Union
from collections import deque, OrderedDict

# Just any custom exception we can catch.
class CustomError(Exception): pass

class TestCase(unittest.TestCase):
    def test_no_fields(self):
        @dataclass
        class C:
            pass

        o = C()
        self.assertEqual(repr(o), 'C()')

    def test_one_field_no_default(self):
        @dataclass
        class C:
            x: int

        o = C(42)
        self.assertEqual(o.x, 42)

    def test_named_init_params(self):
        @dataclass
        class C:
            x: int

        o = C(x=32)
        self.assertEqual(o.x, 32)

    def test_two_fields_one_default(self):
        @dataclass
        class C:
            x: int
            y: int = 0

        o = C(3)
        self.assertEqual((o.x, o.y), (3, 0))

        # Non-defaults following defaults.
        with self.assertRaisesRegex(TypeError,
                                    "non-default argument 'y' follows "
                                    "default argument"):
            @dataclass
            class C:
                x: int = 0
                y: int

    def test_overwriting_init(self):
        with self.assertRaisesRegex(AttributeError,
                                    'Cannot overwrite attribute __init__ '
                                    'in C'):
            @dataclass
            class C:
                x: int
                def __init__(self, x):
                    self.x = 2 * x

        @dataclass(init=False)
        class C:
            x: int
            def __init__(self, x):
                self.x = 2 * x
        self.assertEqual(C(5).x, 10)

    def test_overwriting_repr(self):
        with self.assertRaisesRegex(AttributeError,
                                    'Cannot overwrite attribute __repr__ '
                                    'in C'):
            @dataclass
            class C:
                x: int
                def __repr__(self):
                    pass

        @dataclass(repr=False)
        class C:
            x: int
            def __repr__(self):
                return 'x'
        self.assertEqual(repr(C(0)), 'x')

    def test_overwriting_cmp(self):
        with self.assertRaisesRegex(AttributeError,
                                    'Cannot overwrite attribute __eq__ '
                                    'in C'):
            # This will generate the cmp functions, make sure we can't
            #  overwrite them.
            @dataclass(hash=False, frozen=False)
            class C:
                x: int
                def __eq__(self):
                    pass

        @dataclass(compare=False, eq=False)
        class C:
            x: int
            def __eq__(self, other):
                return True
        self.assertEqual(C(0), 'x')

    def test_overwriting_hash(self):
        with self.assertRaisesRegex(AttributeError,
                                    'Cannot overwrite attribute __hash__ '
                                    'in C'):
            @dataclass(frozen=True)
            class C:
                x: int
                def __hash__(self):
                    pass

        @dataclass(frozen=True,hash=False)
        class C:
            x: int
            def __hash__(self):
                return 600
        self.assertEqual(hash(C(0)), 600)

        with self.assertRaisesRegex(AttributeError,
                                    'Cannot overwrite attribute __hash__ '
                                    'in C'):
            @dataclass(frozen=True)
            class C:
                x: int
                def __hash__(self):
                    pass

        @dataclass(frozen=True, hash=False)
        class C:
            x: int
            def __hash__(self):
                return 600
        self.assertEqual(hash(C(0)), 600)

    def test_overwriting_frozen(self):
        # frozen uses __setattr__ and __delattr__
        with self.assertRaisesRegex(AttributeError,
                                    'Cannot overwrite attribute __setattr__ '
                                    'in C'):
            @dataclass(frozen=True)
            class C:
                x: int
                def __setattr__(self):
                    pass

        with self.assertRaisesRegex(AttributeError,
                                    'Cannot overwrite attribute __delattr__ '
                                    'in C'):
            @dataclass(frozen=True)
            class C:
                x: int
                def __delattr__(self):
                    pass

        @dataclass(frozen=False)
        class C:
            x: int
            def __setattr__(self, name, value):
                self.__dict__['x'] = value * 2
        self.assertEqual(C(10).x, 20)

    def test_overwrite_fields_in_derived_class(self):
        # Note that x from C1 replaces x in Base, but the order remains
        #  the same as defined in Base.
        @dataclass
        class Base:
            x: Any = 15.0
            y: int = 0

        @dataclass
        class C1(Base):
            z: int = 10
            x: int = 15

        o = Base()
        self.assertEqual(repr(o), 'Base(x=15.0, y=0)')

        o = C1()
        self.assertEqual(repr(o), 'C1(x=15, y=0, z=10)')

        o = C1(x=5)
        self.assertEqual(repr(o), 'C1(x=5, y=0, z=10)')

    def test_field_named_self(self):
        @dataclass
        class C:
            self: str
        c=C('foo')
        self.assertEqual(c.self, 'foo')

    def test_repr(self):
        @dataclass
        class B:
            x: int

        @dataclass
        class C(B):
            y: int = 10

        o = C(4)
        self.assertEqual(repr(o), 'C(x=4, y=10)')

        @dataclass
        class D(C):
            x: int = 20
        self.assertEqual(repr(D()), 'D(x=20, y=10)')

    def test_0_field_cmp(self):
        @dataclass
        class C:
            pass
        self.assertEqual(C(), C())
        self.assertLessEqual(C(), C())
        self.assertGreaterEqual(C(), C())

    def test_1_field_cmp(self):
        @dataclass
        class C:
            x: int
        self.assertEqual(C(1), C(1))
        self.assertNotEqual(C(0), C(1))
        self.assertLess(C(0), C(1))
        self.assertLessEqual(C(0), C(1))
        self.assertLessEqual(C(1), C(1))
        self.assertGreater(C(1), C(0))
        self.assertGreaterEqual(C(1), C(0))
        self.assertGreaterEqual(C(1), C(1))

    def test_simple_cmp(self):
        @dataclass
        class C:
            x: int
            y: int
        self.assertEqual(C(0, 0), C(0, 0))
        self.assertEqual(C(1, 2), C(1, 2))
        self.assertNotEqual(C(1, 0), C(0, 0))
        self.assertNotEqual(C(1, 0), C(1, 1))
        self.assertLess(C(0, 0), C(0, 1))
        self.assertLess(C(0, 0), C(1, 0))
        self.assertLessEqual(C(0, 0), C(0, 1))
        self.assertLessEqual(C(0, 1), C(0, 1))
        self.assertLessEqual(C(0, 0), C(1, 0))
        self.assertLessEqual(C(1, 0), C(1, 0))
        self.assertGreater(C(0, 1), C(0, 0))
        self.assertGreater(C(1, 0), C(0, 0))
        self.assertGreaterEqual(C(0, 1), C(0, 0))
        self.assertGreaterEqual(C(0, 1), C(0, 1))
        self.assertGreaterEqual(C(1, 0), C(0, 0))
        self.assertGreaterEqual(C(1, 0), C(1, 0))

        # For operators returning False, we have to use assertFalse.
        self.assertFalse(C(0, 1) < C(0, 0))
        self.assertFalse(C(1, 0) < C(0, 0))
        self.assertFalse(C(0, 1) <= C(0, 0))
        self.assertFalse (C(0, 2) <= C(0, 1))
        self.assertFalse(C(1, 0) <=  C(0, 0))
        self.assertFalse(C(0, 0) > C(0, 1))
        self.assertFalse(C(0, 0) > C(1, 0))
        self.assertFalse(C(0, 0) >= C(0, 1))
        self.assertFalse(C(0, 0) >= C(0, 1))
        self.assertFalse(C(0, 0) >= C(1, 0))

    def test_0_field_hash(self):
        @dataclass(hash=True)
        class C:
            pass
        self.assertEqual(hash(C()), hash(()))

    def test_1_field_hash(self):
        @dataclass(hash=True)
        class C:
            x: int
        self.assertEqual(hash(C(4)), hash((4,)))
        self.assertEqual(hash(C(42)), hash((42,)))

    def test_hash(self):
        @dataclass(hash=True)
        class C:
            x: int
            y: str
        self.assertEqual(hash(C(1, 'foo')), hash((1, 'foo')))

    def test_no_hash(self):
        @dataclass(hash=None)
        class C:
            x: int
        with self.assertRaisesRegex(TypeError,
                                    "unhashable type: 'C'"):
            hash(C(1))

    def test_hash_rules(self):
        # Test all 24cases of:
        #  hash=True/False/None
        #  eq=True/False
        #  cmp=True/False
        #  frozen=True/False
        for (hash,  eq,    compare, frozen, result  ) in [
            (False, False, False,   False,  'absent'),
            (False, False, False,   True,   'absent'),
            (False, False, True,    False,  'absent'),
            (False, False, True,    True,   'absent'),
            (False, True,  False,   False,  'absent'),
            (False, True,  False,   True,   'absent'),
            (False, True,  True,    False,  'absent'),
            (False, True,  True,    True,   'absent'),
            (True,  False, False,   False,  'fn'    ),
            (True,  False, False,   True,   'fn'    ),
            (True,  False, True,    False,  'fn'    ),
            (True,  False, True,    True,   'fn'    ),
            (True,  True,  False,   False,  'fn'    ),
            (True,  True,  False,   True,   'fn'    ),
            (True,  True,  True,    False,  'fn'    ),
            (True,  True,  True,    True,   'fn'    ),
            (None,  False, False,   False,  'absent'),
            (None,  False, False,   True,   'absent'),
            (None,  False, True,    False,  'none'  ),
            (None,  False, True,    True,   'fn'    ),
            (None,  True,  False,   False,  'none'  ),
            (None,  True,  False,   True,   'fn'    ),
            (None,  True,  True,    False,  'none'  ),
            (None,  True,  True,    True,   'fn'    ),
        ]:
            with self.subTest(hash=hash, eq=eq, compare=compare, frozen=frozen):
                @dataclass(hash=hash, eq=eq, compare=compare, frozen=frozen)
                class C:
                    pass

                # See if the result matches what's expected.
                if result == 'fn':
                    # __hash__ contains the function we generated.
                    self.assertIn('__hash__', C.__dict__)
                    self.assertIsNotNone(C.__dict__['__hash__'])
                elif result == 'absent':
                    # __hash__ is not present in our class.
                    self.assertNotIn('__hash__', C.__dict__)
                elif result == 'none':
                    # __hash__ is set to None.
                    self.assertIn('__hash__', C.__dict__)
                    self.assertIsNone(C.__dict__['__hash__'])
                else:
                    assert False, f'unknown result {result!r}'

    def test_eq_compare(self):
        # Check that if compare is True, then eq is forced to True, too.
        for (eq,    compare, result   ) in [
            (False, False,   'neither'),
            (False, True,    'both'   ),
            (True,  False,   'eq_only'),
            (True,  True,    'both'   ),
        ]:
            with self.subTest(eq=eq, compare=compare):
                @dataclass(eq=eq, compare=compare)
                class C:
                    pass

                if result == 'neither':
                    self.assertNotIn('__eq__', C.__dict__)
                    self.assertNotIn('__ne__', C.__dict__)
                    self.assertNotIn('__lt__', C.__dict__)
                    self.assertNotIn('__le__', C.__dict__)
                    self.assertNotIn('__gt__', C.__dict__)
                    self.assertNotIn('__ge__', C.__dict__)
                elif result == 'both':
                    self.assertIn('__eq__', C.__dict__)
                    self.assertIn('__ne__', C.__dict__)
                    self.assertIn('__lt__', C.__dict__)
                    self.assertIn('__le__', C.__dict__)
                    self.assertIn('__gt__', C.__dict__)
                    self.assertIn('__ge__', C.__dict__)
                elif result == 'eq_only':
                    self.assertIn('__eq__', C.__dict__)
                    self.assertIn('__ne__', C.__dict__)
                    self.assertNotIn('__lt__', C.__dict__)
                    self.assertNotIn('__le__', C.__dict__)
                    self.assertNotIn('__gt__', C.__dict__)
                    self.assertNotIn('__ge__', C.__dict__)
                else:
                    assert False, f'unknown result {result!r}'

    def test_field_no_default(self):
        @dataclass
        class C:
            x: int = field()

        self.assertEqual(repr(C(5)), 'C(x=5)')

        with self.assertRaisesRegex(TypeError,
                                    r"__init__\(\) missing 1 required "
                                    "positional argument: 'x'"):
            C()

    def test_field_default(self):
        default = object()
        @dataclass
        class C:
            x: object = field(default=default)

        self.assertIs(C.x, default)
        c = C(10)
        self.assertEqual(c.x, 10)

        # If we delete the instance attribute, we should then see the
        #  class attribute.
        del c.x
        self.assertIs(c.x, default)

        self.assertIs(C().x, default)

    def test_not_in_repr(self):
        @dataclass
        class C:
            x: int = field(repr=False)
        with self.assertRaises(TypeError):
            C()
        c = C(10)
        self.assertEqual(repr(c), 'C()')

        @dataclass
        class C:
            x: int = field(repr=False)
            y: int
        c = C(10, 20)
        self.assertEqual(repr(c), 'C(y=20)')

    def test_not_in_cmp(self):
        @dataclass
        class C:
            x: int = 0
            y: int = field(cmp=False, default=4)

        self.assertEqual(C(), C(0, 20))
        self.assertEqual(C(1, 10), C(1, 20))
        self.assertNotEqual(C(3), C(4, 10))
        self.assertNotEqual(C(3, 10), C(4, 10))

    def test_hash_field_rules(self):
        # Test all 6 cases of:
        #  hash=True/False/None
        #  cmp=True/False
        for (hash_val, cmp,   result  ) in [
            (True,     False, 'field' ),
            (True,     True,  'field' ),
            (False,    False, 'absent'),
            (False,    True,  'absent'),
            (None,     False, 'absent'),
            (None,     True,  'field' ),
        ]:
            with self.subTest(hash_val=hash_val, cmp=cmp):
                @dataclass(hash=True)
                class C:
                    x: int = field(cmp=cmp, hash=hash_val, default=5)

                if result == 'field':
                    # __hash__ contains the field.
                    self.assertEqual(C(5).__hash__(), hash((5,)))
                elif result == 'absent':
                    # The field is not present in the hash.
                    self.assertEqual(C(5).__hash__(), hash(()))
                else:
                    assert False, f'unknown result {result!r}'

    def test_not_in_init(self):
        # If init=False, we must have a default value.
        # Otherwise, how would it get initialized?
        with self.assertRaisesRegex(TypeError,
                                    'field x has init=False, but has no '
                                    'default value or factory function'):
            @dataclass
            class C:
                x: int = field(init=False)

        with self.assertRaisesRegex(TypeError,
                                    'field z has init=False, but has no '
                                    'default value or factory function'):
            @dataclass
            class C:
                x: int
                y: int = 0
                z: int = field(init=False)
                t: int

    def test_class_marker(self):
        @dataclass
        class C:
            x: int
            y: str = field(init=False, default=None)
            z: str = field(repr=False)

        field_dict = fields(C)
        # field_dict is an OrderedDict of 3 items, each value
        #  is in __annotations__.
        self.assertIsInstance(field_dict, OrderedDict)
        for f in field_dict.values():
            self.assertIn(f.name, C.__annotations__)

        self.assertEqual(len(field_dict), 3)
        field_list = list(field_dict.values())
        self.assertEqual(field_list[0].name, 'x')
        self.assertEqual(field_list[0].type, int)
        self.assertFalse(hasattr(C, 'x'))
        self.assertTrue (field_list[0].init)
        self.assertTrue (field_list[0].repr)
        self.assertEqual(field_list[1].name, 'y')
        self.assertEqual(field_list[1].type, str)
        self.assertIsNone(getattr(C, 'y'))
        self.assertFalse(field_list[1].init)
        self.assertTrue (field_list[1].repr)
        self.assertEqual(field_list[2].name, 'z')
        self.assertEqual(field_list[2].type, str)
        self.assertFalse(hasattr(C, 'z'))
        self.assertTrue (field_list[2].init)
        self.assertFalse(field_list[2].repr)

    def test_field_order(self):
        @dataclass
        class B:
            a: str = 'B:a'
            b: str = 'B:b'
            c: str = 'B:c'

        @dataclass
        class C(B):
            b: str = 'C:b'

        self.assertEqual([(f.name, f.default) for f in fields(C).values()],
                         [('a', 'B:a'),
                          ('b', 'C:b'),
                          ('c', 'B:c')])

        @dataclass
        class D(B):
            c: str = 'D:c'

        self.assertEqual([(f.name, f.default) for f in fields(D).values()],
                         [('a', 'B:a'),
                          ('b', 'B:b'),
                          ('c', 'D:c')])

        @dataclass
        class E(D):
            a: str = 'E:a'
            d: str = 'E:d'

        self.assertEqual([(f.name, f.default) for f in fields(E).values()],
                         [('a', 'E:a'),
                          ('b', 'B:b'),
                          ('c', 'D:c'),
                          ('d', 'E:d')])

    def test_class_attrs(self):
        # We only have a class attribute if a default value is
        #  specified, either directly or via a field with a default.
        default = object()
        @dataclass
        class C:
            x: int
            y: int = field(repr=False)
            z: object = default
            t: int = field(default=100)

        self.assertFalse(hasattr(C, 'x'))
        self.assertFalse(hasattr(C, 'y'))
        self.assertIs   (C.z, default)
        self.assertEqual(C.t, 100)

    def test_disallowed_mutable_defaults(self):
        # For the known types, don't allow mutable default values.
        for typ, empty, non_empty in [(list, [], [1]),
                                      (dict, {}, {0:1}),
                                      (set, set(), set([1])),
                                      ]:
            with self.subTest(typ=typ):
                # Can't use a zero-length value.
                with self.assertRaisesRegex(ValueError,
                                            f'mutable default {typ} for field '
                                            'x is not allowed'):
                    @dataclass
                    class Point:
                        x: typ = empty


                # Nor a non-zero-length value
                with self.assertRaisesRegex(ValueError,
                                            f'mutable default {typ} for field '
                                            'y is not allowed'):
                    @dataclass
                    class Point:
                        y: typ = non_empty

                # Check subtypes also fail.
                class Subclass(typ): pass

                with self.assertRaisesRegex(ValueError,
                                            f"mutable default .*Subclass'>"
                                            ' for field z is not allowed'
                                            ):
                    @dataclass
                    class Point:
                        z: typ = Subclass()

                # Because this is a ClassVar, it can be mutable.
                @dataclass
                class C:
                    z: ClassVar[typ] = typ()

                # Because this is a ClassVar, it can be mutable.
                @dataclass
                class C:
                    x: ClassVar[typ] = Subclass()


    def test_deliberately_mutable_defaults(self):
        # If a mutable default isn't in the known list of
        #  (list, dict, set), then it's okay.
        class Mutable:
            def __init__(self):
                self.l = []

        @dataclass
        class C:
            x: Mutable

        # These 2 instances will share this value of x.
        lst = Mutable()
        o1 = C(lst)
        o2 = C(lst)
        self.assertEqual(o1, o2)
        o1.x.l.extend([1, 2])
        self.assertEqual(o1, o2)
        self.assertEqual(o1.x.l, [1, 2])
        self.assertIs(o1.x, o2.x)

    def test_no_options(self):
        # call with dataclass()
        @dataclass()
        class C:
            x: int

        self.assertEqual(repr(C(42)), 'C(x=42)')

    def test_not_tuple(self):
        # Make sure we can't be compared to a tuple.
        @dataclass
        class Point:
            x: int
            y: int
        self.assertNotEqual(Point(1, 2), (1, 2))

        # And that we can't compare to another unrelated dataclass
        @dataclass
        class C:
            x: int
            y: int
        self.assertNotEqual(Point(1, 3), C(1, 3))

    def test_base_has_init(self):
        class B:
            def __init__(self):
                pass

        # Make sure that declaring this class doesn't raise an error.
        #  The issue is that we can't override __init__ in our class,
        #  but it should be okay to add __init__ to us if our base has
        #  an __init__.
        @dataclass
        class C(B):
            x: int = 0

    def test_frozen(self):
        @dataclass(frozen=True)
        class C:
            i: int

        c = C(10)
        self.assertEqual(c.i, 10)
        with self.assertRaises(FrozenInstanceError):
            c.i = 5
        self.assertEqual(c.i, 10)

        # Check that a derived class is still frozen, even if not
        #  marked so.
        @dataclass
        class D(C):
            pass

        d = D(20)
        self.assertEqual(d.i, 20)
        with self.assertRaises(FrozenInstanceError):
            d.i = 5
        self.assertEqual(d.i, 20)

    def test_not_tuple(self):
        # Test that some of the problems with namedtuple don't happen
        #  here.
        @dataclass
        class Point3D:
            x: int
            y: int
            z: int

        @dataclass
        class Date:
            year: int
            month: int
            day: int

        self.assertNotEqual(Point3D(2017, 6, 3), Date(2017, 6, 3))
        self.assertNotEqual(Point3D(1, 2, 3), (1, 2, 3))

        # Make sure we can't unpack
        with self.assertRaisesRegex(TypeError, 'is not iterable'):
            x, y, z = Point3D(4, 5, 6)

        # Maka sure another class with the same field names isn't
        #  equal.
        @dataclass
        class Point3Dv1:
            x: int = 0
            y: int = 0
            z: int = 0
        self.assertNotEqual(Point3D(0, 0, 0), Point3Dv1())

    def test_function_annotations(self):
        # Some dummy class and instance to use as a default.
        class F:
            pass
        f = F()

        def validate_class(cls):
            # First, check __annotations__, even though they're not
            #  function annotations.
            self.assertEqual(cls.__annotations__['i'], int)
            self.assertEqual(cls.__annotations__['j'], str)
            self.assertEqual(cls.__annotations__['k'], F)
            self.assertEqual(cls.__annotations__['l'], float)
            self.assertEqual(cls.__annotations__['z'], complex)

            # Verify __init__.

            signature = inspect.signature(cls.__init__)
            # Check the return type, should be None
            self.assertIs(signature.return_annotation, None)

            # Check each parameter.
            params = iter(signature.parameters.values())
            param = next(params)
            # This is testing an internal name, and probably shouldn't be tested.
            self.assertEqual(param.name, 'self')
            param = next(params)
            self.assertEqual(param.name, 'i')
            self.assertIs   (param.annotation, int)
            self.assertEqual(param.default, inspect.Parameter.empty)
            self.assertEqual(param.kind, inspect.Parameter.POSITIONAL_OR_KEYWORD)
            param = next(params)
            self.assertEqual(param.name, 'j')
            self.assertIs   (param.annotation, str)
            self.assertEqual(param.default, inspect.Parameter.empty)
            self.assertEqual(param.kind, inspect.Parameter.POSITIONAL_OR_KEYWORD)
            param = next(params)
            self.assertEqual(param.name, 'k')
            self.assertIs   (param.annotation, F)
            # Don't test for the default, since it's set to _MISSING
            self.assertEqual(param.kind, inspect.Parameter.POSITIONAL_OR_KEYWORD)
            param = next(params)
            self.assertEqual(param.name, 'l')
            self.assertIs   (param.annotation, float)
            # Don't test for the default, since it's set to _MISSING
            self.assertEqual(param.kind, inspect.Parameter.POSITIONAL_OR_KEYWORD)
            self.assertRaises(StopIteration, next, params)


        @dataclass
        class C:
            i: int
            j: str
            k: F = f
            l: float=field(default=None)
            z: complex=field(default=3+4j, init=False)

        validate_class(C)

        # Now repeat with __hash__.
        @dataclass(frozen=True, hash=True)
        class C:
            i: int
            j: str
            k: F = f
            l: float=field(default=None)
            z: complex=field(default=3+4j, init=False)

        validate_class(C)

    def test_dont_include_other_annotations(self):
        @dataclass
        class C:
            i: int
            def foo(self) -> int:
                return 4
            @property
            def bar(self) -> int:
                return 5
        self.assertEqual(list(C.__annotations__), ['i'])
        self.assertEqual(C(10).foo(), 4)
        self.assertEqual(C(10).bar, 5)

    def test_post_init(self):
        # Just make sure it gets called
        @dataclass
        class C:
            def __dataclass_post_init__(self):
                raise CustomError()
        with self.assertRaises(CustomError):
            C()

        @dataclass
        class C:
            i: int = 10
            def __dataclass_post_init__(self):
                if self.i == 10:
                    raise CustomError()
        with self.assertRaises(CustomError):
            C()
        # post-init gets called, but doesn't raise. This is just
        #  checking that self is used correctly.
        C(5)

        # If there's not an __init__, then post-init won't get called.
        @dataclass(init=False)
        class C:
            def __dataclass_post_init__(self):
                raise CustomError()
        # Creating the class won't raise
        C()

        @dataclass
        class C:
            x: int = 0
            def __dataclass_post_init__(self):
                self.x *= 2
        self.assertEqual(C().x, 0)
        self.assertEqual(C(2).x, 4)

        # Make sure that if we'r frozen, post-init can't set
        #  attributes.
        @dataclass(frozen=True)
        class C:
            x: int = 0
            def __dataclass_post_init__(self):
                self.x *= 2
        with self.assertRaises(FrozenInstanceError):
            C()

    def test_post_init_super(self):
        # Make sure super() post-init isn't called by default.
        class B:
            def __dataclass_post_init__(self):
                raise CustomError()

        @dataclass
        class C(B):
            def __dataclass_post_init__(self):
                self.x = 5

        self.assertEqual(C().x, 5)

        # Now call super(), and it will raise
        @dataclass
        class C(B):
            def __dataclass_post_init__(self):
                super().__dataclass_post_init__()

        with self.assertRaises(CustomError):
            C()

        # Make sure post-init is called, even if not defined in our
        #  class.
        @dataclass
        class C(B):
            pass

        with self.assertRaises(CustomError):
            C()

    def test_post_init_staticmethod(self):
        flag = False
        @dataclass
        class C:
            x: int
            y: int
            @staticmethod
            def __dataclass_post_init__():
                nonlocal flag
                flag = True

        self.assertFalse(flag)
        c = C(3, 4)
        self.assertEqual((c.x, c.y), (3, 4))
        self.assertTrue(flag)

    def test_post_init_classmethod(self):
        @dataclass
        class C:
            flag = False
            x: int
            y: int
            @classmethod
            def __dataclass_post_init__(cls):
                cls.flag = True

        self.assertFalse(C.flag)
        c = C(3, 4)
        self.assertEqual((c.x, c.y), (3, 4))
        self.assertTrue(C.flag)

    def test_class_var(self):
        # Make sure ClassVars are ignored in __init__, __repr__, etc.
        @dataclass
        class C:
            x: int
            y: int = 10
            z: ClassVar[int] = 1000
            w: ClassVar[int] = 2000
            t: ClassVar[int] = 3000

        c = C(5)
        self.assertEqual(repr(c), 'C(x=5, y=10)')
        self.assertEqual(len(fields(C)), 2)                 # We have 2 fields
        self.assertEqual(len(C.__annotations__), 5)         # And 3 ClassVars
        self.assertEqual(c.z, 1000)
        self.assertEqual(c.w, 2000)
        self.assertEqual(c.t, 3000)
        C.z += 1
        self.assertEqual(c.z, 1001)
        c = C(20)
        self.assertEqual((c.x, c.y), (20, 10))
        self.assertEqual(c.z, 1001)
        self.assertEqual(c.w, 2000)
        self.assertEqual(c.t, 3000)

    def test_frozen_class_var(self):
        # Make sure ClassVars work even if we're frozen.
        @dataclass(frozen=True)
        class C:
            x: int
            y: int = 10
            z: ClassVar[int] = 1000
            w: ClassVar[int] = 2000
            t: ClassVar[int] = 3000

        c = C(5)
        self.assertEqual(repr(C(5)), 'C(x=5, y=10)')
        self.assertEqual(len(fields(C)), 2)                 # We have 2 fields
        self.assertEqual(len(C.__annotations__), 5)         # And 3 ClassVars
        self.assertEqual(c.z, 1000)
        self.assertEqual(c.w, 2000)
        self.assertEqual(c.t, 3000)
        # We can still modify the ClassVar, it's only instances that are
        #  frozen.
        C.z += 1
        self.assertEqual(c.z, 1001)
        c = C(20)
        self.assertEqual((c.x, c.y), (20, 10))
        self.assertEqual(c.z, 1001)
        self.assertEqual(c.w, 2000)
        self.assertEqual(c.t, 3000)

    def test_default_factory(self):
        # Test a factory that returns a new list.
        @dataclass
        class C:
            x: int
            y: list = field(default_factory=list)

        c0 = C(3)
        c1 = C(3)
        self.assertEqual(c0.x, 3)
        self.assertEqual(c0.y, [])
        self.assertEqual(c0, c1)
        self.assertIsNot(c0.y, c1.y)
        self.assertEqual(repr(C(5, [1])), 'C(x=5, y=[1])')

        # Test a factory that returns a shared list.
        l = []
        @dataclass
        class C:
            x: int
            y: list = field(default_factory=lambda: l)

        c0 = C(3)
        c1 = C(3)
        self.assertEqual(c0.x, 3)
        self.assertEqual(c0.y, [])
        self.assertEqual(c0, c1)
        self.assertIs(c0.y, c1.y)
        self.assertEqual(repr(C(5, [1])), 'C(x=5, y=[1])')

        # Test various other field flags.
        # repr
        @dataclass
        class C:
            x: list = field(default_factory=list, repr=False)
        self.assertEqual(repr(C()), 'C()')
        self.assertEqual(C().x, [])

        # hash
        @dataclass(hash=True)
        class C:
            x: list = field(default_factory=list, hash=False)
        self.assertEqual(repr(C()), 'C(x=[])')
        self.assertEqual(hash(C()), hash(()))

        # init (see also test_default_factory_with_no_init)
        @dataclass
        class C:
            x: list = field(default_factory=list, init=False)
        self.assertEqual(repr(C()), 'C(x=[])')

        # cmp
        @dataclass
        class C:
            x: list = field(default_factory=list, cmp=False)
        self.assertEqual(C(), C([1]))

    def test_default_factory_with_no_init(self):
        # We need a factory with a side effect.
        factory = Mock()

        @dataclass
        class C:
            x: list = field(default_factory=factory, init=False)

        # Make sure the default factory is called for each new instance.
        C().x
        self.assertEqual(factory.call_count, 1)
        C().x
        self.assertEqual(factory.call_count, 2)

    def test_default_factory_not_called_if_value_given(self):
        # We need a factory that we can test if it's been called.
        factory = Mock()

        @dataclass
        class C:
            x: int = field(default_factory=factory)

        # Make sure that if a field has a default factory function,
        #  it's not called if a value is specified.
        C().x
        self.assertEqual(factory.call_count, 1)
        self.assertEqual(C(10).x, 10)
        self.assertEqual(factory.call_count, 1)
        C().x
        self.assertEqual(factory.call_count, 2)

    def x_test_classvar_default_factory(self):
        # XXX: it's an error for a ClassVar to have a factory function
        @dataclass
        class C:
            x: ClassVar[int] = field(default_factory=int)

        self.assertIs(C().x, int)

    def test_helper_fields_works_class_instance(self):
        # Check that we can call fields() on either a class or instance,
        #  and get back the same thing.
        @dataclass
        class C:
            x: int
            y: float

        self.assertIs(fields(C), fields(C(0, 0.0)))

    def test_helper_asdict(self):
        # Basic tests for asdict(), it should return a new dictionary
        @dataclass
        class C:
            x: int
            y: int
        c = C(1, 2)

        self.assertEqual(asdict(c), {'x': 1, 'y': 2})
        self.assertEqual(asdict(c), asdict(c))
        self.assertIsNot(asdict(c), asdict(c))
        c.x = 42
        self.assertEqual(asdict(c), {'x': 42, 'y': 2})
        self.assertIs(type(asdict(c)), dict)

    def test_helper_asdict_raises_on_classes(self):
        # asdict() should raise on a class object
        @dataclass
        class C:
            x: int
            y: int
        with self.assertRaisesRegex(ValueError, 'dataclass instance'):
            asdict(C)
        with self.assertRaisesRegex(ValueError, 'dataclass instance'):
            asdict(int)

    def test_helper_astuple(self):
        # Basic tests for astuple(), it should return a new tuple
        @dataclass
        class C:
            x: int
            y: int = 0
        c = C(1)

        self.assertEqual(astuple(c), (1, 0))
        self.assertEqual(astuple(c), astuple(c))
        self.assertIsNot(astuple(c), astuple(c))
        c.y = 42
        self.assertEqual(astuple(c), (1, 42))
        self.assertIs(type(astuple(c)), tuple)

    def test_helper_astuple_raises_on_classes(self):
        # astuple() should raise on a class object
        @dataclass
        class C:
            x: int
            y: int
        with self.assertRaisesRegex(ValueError, 'dataclass instance'):
            astuple(C)
        with self.assertRaisesRegex(ValueError, 'dataclass instance'):
            astuple(int)

    def test_dynamic_class_creation(self):
        cls_dict = {'__annotations__': OrderedDict(x=int, y=int),
                    }

        # Create the class.
        cls = type('C', (), cls_dict)

        # Make it a dataclass.
        cls1 = dataclass(cls)

        self.assertEqual(cls1, cls)
        self.assertEqual(asdict(cls(1, 2)), {'x': 1, 'y': 2})

    def test_dynamic_class_creation_using_field(self):
        cls_dict = {'__annotations__': OrderedDict(x=int, y=int),
                    'y': field(default=5),
                    }

        # Create the class.
        cls = type('C', (), cls_dict)

        # Make it a dataclass.
        cls1 = dataclass(cls)

        self.assertEqual(cls1, cls)
        self.assertEqual(asdict(cls1(1)), {'x': 1, 'y': 5})

    def test_init_in_order(self):
        @dataclass
        class C:
            a: int
            b: int = field()
            c: list = field(default_factory=list, init=False)
            d: list = field(default_factory=list)
            e: int = field(default=4, init=False)
            f: int = 4

        calls = []
        def setattr(self, name, value):
            calls.append((name, value))

        C.__setattr__ = setattr
        c = C(0, 1)
        self.assertEqual(('a', 0), calls[0])
        self.assertEqual(('b', 1), calls[1])
        self.assertEqual(('c', []), calls[2])
        self.assertEqual(('d', []), calls[3])
        self.assertNotIn(('e', 4), calls)
        self.assertEqual(('f', 4), calls[4])

    def test_items_in_dicts(self):
        @dataclass
        class C:
            a: int
            b: list = field(default_factory=list, init=False)
            c: list = field(default_factory=list)
            d: int = field(default=4, init=False)
            e: int = 0

        c = C(0)
        # Class dict
        self.assertNotIn('a', C.__dict__)
        self.assertNotIn('b', C.__dict__)
        self.assertNotIn('c', C.__dict__)
        self.assertIn('d', C.__dict__)
        self.assertEqual(C.d, 4)
        self.assertIn('e', C.__dict__)
        self.assertEqual(C.e, 0)
        # Instance dict
        self.assertIn('a', c.__dict__)
        self.assertEqual(c.a, 0)
        self.assertIn('b', c.__dict__)
        self.assertEqual(c.b, [])
        self.assertIn('c', c.__dict__)
        self.assertEqual(c.c, [])
        self.assertNotIn('d', c.__dict__)
        self.assertIn('e', c.__dict__)
        self.assertEqual(c.e, 0)

    def test_alternate_classmethod_constructor(self):
        # Since __dataclass_post_init__ can't take params, use a
        #  classmethod alternate constructor. This is mostly an
        #  example to show how to use this technique.
        @dataclass
        class C:
            x: int
            @classmethod
            def from_file(cls, filename):
                # In a real example, create a new instance
                #  and populate 'x' from contents of a file.
                value_in_file = 20
                return cls(value_in_file)

        self.assertEqual(C.from_file('filename').x, 20)

<<<<<<< HEAD
    def test_helper_replace(self):
        @dataclass(frozen=True)
=======
    def test_dataclassses_pickleable(self):
        global P, Q, R
        @dataclass
        class P:
            x: int
            y: int = 0
        @dataclass
        class Q:
            x: int
            y: int = field(default=0, init=False)
        @dataclass
        class R:
            x: int
            y: List[int] = field(default_factory=list)
        q = Q(1)
        q.y = 2
        samples = [P(1), P(1, 2), Q(1), q, R(1), R(1, [2, 3, 4])]
        for sample in samples:
            for proto in range(pickle.HIGHEST_PROTOCOL + 1):
                with self.subTest(sample=sample, proto=proto):
                    new_sample = pickle.loads(pickle.dumps(sample, proto))
                    self.assertEqual(sample.x, new_sample.x)
                    self.assertEqual(sample.y, new_sample.y)
                    self.assertIsNot(sample, new_sample)
                    new_sample.x = 42
                    another_new_sample = pickle.loads(pickle.dumps(new_sample, proto))
                    self.assertEqual(new_sample.x, another_new_sample.x)
                    self.assertEqual(sample.y, another_new_sample.y)


class TestDocString(unittest.TestCase):
    def test_existing_docstring_not_overridden(self):
        @dataclass
        class C:
            """Lorem ipsum"""
            x: int

        self.assertEqual(C.__doc__, "Lorem ipsum")

    def test_docstring_no_fields(self):
        @dataclass
        class C:
            pass

        self.assertEqual(C.__doc__, "C()")

    def test_docstring_one_field(self):
        @dataclass
        class C:
            x: int

        self.assertEqual(C.__doc__, "C(x:int)")

    def test_docstring_two_fields(self):
        @dataclass
>>>>>>> b398ec98
        class C:
            x: int
            y: int

<<<<<<< HEAD
        c = C(1, 2)
        c1 = replace(c, x=3)
        self.assertEqual(c1.x, 3)
        self.assertEqual(c1.y, 2)

    def test_helper_replace_frozen(self):
        @dataclass(frozen=True)
        class C:
            x: int
            y: int
            z: int = field(init=False, default=10)
            t: int = field(init=False, default=100)

        c = C(1, 2)
        c1 = replace(c, x=3)
        self.assertEqual((c.x, c.y, c.z, c.t), (1, 2, 10, 100))
        self.assertEqual((c1.x, c1.y, c1.z, c1.t), (3, 2, 10, 100))

        c1 = replace(c, x=3, z=20, t=50)
        self.assertEqual((c.x, c.y, c.z, c.t), (1, 2, 10, 100))
        self.assertEqual((c1.x, c1.y, c1.z, c1.t), (3, 2, 20, 50))

        c1 = replace(c, z=20)
        self.assertEqual((c.x, c.y, c.z, c.t), (1, 2, 10, 100))
        self.assertEqual((c1.x, c1.y, c1.z, c1.t), (1, 2, 20, 100))

        # Make sure the result is still frozen.
        with self.assertRaisesRegex(FrozenInstanceError, "cannot assign to field 'x'"):
            c1.x = 3

        # Make sure we can't replace an attribute that doesn't exit,
        #  if we're also replacing one that does exist.  Test this
        #  here, because setting attributes on frozen instances is
        #  handled slightly differently from non-frozen ones.
        with self.assertRaisesRegex(TypeError, "__init__\(\) got an unexpected "
                                             "keyword argument 'a'"):
            c1 = replace(c, x=20, a=5)

    def test_helper_replace_invalid_field_name(self):
      @dataclass(frozen=True)
      class C:
          x: int
          y: int

      c = C(1, 2)
      with self.assertRaisesRegex(TypeError, "__init__\(\) got an unexpected "
                                             "keyword argument 'z'"):
          c1 = replace(c, z=3)

    def test_helper_replace_no_init(self):
      @dataclass
      class C:
          x: int
          y: int = field(init=False, default=10)

      c = C(1)
      c.y = 20

      # Make sure y gets what c contained, not the default value.
      c1 = replace(c, x=5)
      self.assertEqual((c1.x, c1.y), (5, 20))

      # Make sure we can replace y, even though it's a non-init field.
      c1 = replace(c, y=30)
      self.assertEqual((c1.x, c1.y), (1, 30))
=======
        self.assertEqual(C.__doc__, "C(x:int, y:int)")

    def test_docstring_three_fields(self):
        @dataclass
        class C:
            x: int
            y: int
            z: str

        self.assertEqual(C.__doc__, "C(x:int, y:int, z:str)")

    def test_docstring_one_field_with_default(self):
        @dataclass
        class C:
            x: int = 3

        self.assertEqual(C.__doc__, "C(x:int=3)")

    def test_docstring_one_field_with_default_none(self):
        @dataclass
        class C:
            x: Union[int, type(None)] = None

        self.assertEqual(C.__doc__, "C(x:Union[int, NoneType]=None)")

    def test_docstring_list_field(self):
        @dataclass
        class C:
            x: List[int]

        self.assertEqual(C.__doc__, "C(x:List[int])")

    def test_docstring_list_field_with_default_factory(self):
        @dataclass
        class C:
            x: List[int] = field(default_factory=list)

        self.assertEqual(C.__doc__, "C(x:List[int]=<factory>)")

    def test_docstring_deque_field(self):
        @dataclass
        class C:
            x: deque

        self.assertEqual(C.__doc__, "C(x:collections.deque)")

    def test_docstring_deque_field_with_default_factory(self):
        @dataclass
        class C:
            x: deque = field(default_factory=deque)

        self.assertEqual(C.__doc__, "C(x:collections.deque=<factory>)")

>>>>>>> b398ec98

def main():
    unittest.main()


if __name__ == '__main__':
    main()<|MERGE_RESOLUTION|>--- conflicted
+++ resolved
@@ -1226,10 +1226,78 @@
 
         self.assertEqual(C.from_file('filename').x, 20)
 
-<<<<<<< HEAD
     def test_helper_replace(self):
         @dataclass(frozen=True)
-=======
+        class C:
+            x: int
+            y: int
+
+        c = C(1, 2)
+        c1 = replace(c, x=3)
+        self.assertEqual(c1.x, 3)
+        self.assertEqual(c1.y, 2)
+
+    def test_helper_replace_frozen(self):
+        @dataclass(frozen=True)
+        class C:
+            x: int
+            y: int
+            z: int = field(init=False, default=10)
+            t: int = field(init=False, default=100)
+
+        c = C(1, 2)
+        c1 = replace(c, x=3)
+        self.assertEqual((c.x, c.y, c.z, c.t), (1, 2, 10, 100))
+        self.assertEqual((c1.x, c1.y, c1.z, c1.t), (3, 2, 10, 100))
+
+        c1 = replace(c, x=3, z=20, t=50)
+        self.assertEqual((c.x, c.y, c.z, c.t), (1, 2, 10, 100))
+        self.assertEqual((c1.x, c1.y, c1.z, c1.t), (3, 2, 20, 50))
+
+        c1 = replace(c, z=20)
+        self.assertEqual((c.x, c.y, c.z, c.t), (1, 2, 10, 100))
+        self.assertEqual((c1.x, c1.y, c1.z, c1.t), (1, 2, 20, 100))
+
+        # Make sure the result is still frozen.
+        with self.assertRaisesRegex(FrozenInstanceError, "cannot assign to field 'x'"):
+            c1.x = 3
+
+        # Make sure we can't replace an attribute that doesn't exit,
+        #  if we're also replacing one that does exist.  Test this
+        #  here, because setting attributes on frozen instances is
+        #  handled slightly differently from non-frozen ones.
+        with self.assertRaisesRegex(TypeError, "__init__\(\) got an unexpected "
+                                             "keyword argument 'a'"):
+            c1 = replace(c, x=20, a=5)
+
+    def test_helper_replace_invalid_field_name(self):
+      @dataclass(frozen=True)
+      class C:
+          x: int
+          y: int
+
+      c = C(1, 2)
+      with self.assertRaisesRegex(TypeError, "__init__\(\) got an unexpected "
+                                             "keyword argument 'z'"):
+          c1 = replace(c, z=3)
+
+    def test_helper_replace_no_init(self):
+      @dataclass
+      class C:
+          x: int
+          y: int = field(init=False, default=10)
+
+      c = C(1)
+      c.y = 20
+
+      # Make sure y gets what c contained, not the default value.
+      c1 = replace(c, x=5)
+      self.assertEqual((c1.x, c1.y), (5, 20))
+
+      # Make sure we can replace y, even though it's a non-init field.
+      c1 = replace(c, y=30)
+      self.assertEqual((c1.x, c1.y), (1, 30))
+
     def test_dataclassses_pickleable(self):
         global P, Q, R
         @dataclass
@@ -1285,78 +1353,10 @@
 
     def test_docstring_two_fields(self):
         @dataclass
->>>>>>> b398ec98
         class C:
             x: int
             y: int
 
-<<<<<<< HEAD
-        c = C(1, 2)
-        c1 = replace(c, x=3)
-        self.assertEqual(c1.x, 3)
-        self.assertEqual(c1.y, 2)
-
-    def test_helper_replace_frozen(self):
-        @dataclass(frozen=True)
-        class C:
-            x: int
-            y: int
-            z: int = field(init=False, default=10)
-            t: int = field(init=False, default=100)
-
-        c = C(1, 2)
-        c1 = replace(c, x=3)
-        self.assertEqual((c.x, c.y, c.z, c.t), (1, 2, 10, 100))
-        self.assertEqual((c1.x, c1.y, c1.z, c1.t), (3, 2, 10, 100))
-
-        c1 = replace(c, x=3, z=20, t=50)
-        self.assertEqual((c.x, c.y, c.z, c.t), (1, 2, 10, 100))
-        self.assertEqual((c1.x, c1.y, c1.z, c1.t), (3, 2, 20, 50))
-
-        c1 = replace(c, z=20)
-        self.assertEqual((c.x, c.y, c.z, c.t), (1, 2, 10, 100))
-        self.assertEqual((c1.x, c1.y, c1.z, c1.t), (1, 2, 20, 100))
-
-        # Make sure the result is still frozen.
-        with self.assertRaisesRegex(FrozenInstanceError, "cannot assign to field 'x'"):
-            c1.x = 3
-
-        # Make sure we can't replace an attribute that doesn't exit,
-        #  if we're also replacing one that does exist.  Test this
-        #  here, because setting attributes on frozen instances is
-        #  handled slightly differently from non-frozen ones.
-        with self.assertRaisesRegex(TypeError, "__init__\(\) got an unexpected "
-                                             "keyword argument 'a'"):
-            c1 = replace(c, x=20, a=5)
-
-    def test_helper_replace_invalid_field_name(self):
-      @dataclass(frozen=True)
-      class C:
-          x: int
-          y: int
-
-      c = C(1, 2)
-      with self.assertRaisesRegex(TypeError, "__init__\(\) got an unexpected "
-                                             "keyword argument 'z'"):
-          c1 = replace(c, z=3)
-
-    def test_helper_replace_no_init(self):
-      @dataclass
-      class C:
-          x: int
-          y: int = field(init=False, default=10)
-
-      c = C(1)
-      c.y = 20
-
-      # Make sure y gets what c contained, not the default value.
-      c1 = replace(c, x=5)
-      self.assertEqual((c1.x, c1.y), (5, 20))
-
-      # Make sure we can replace y, even though it's a non-init field.
-      c1 = replace(c, y=30)
-      self.assertEqual((c1.x, c1.y), (1, 30))
-=======
         self.assertEqual(C.__doc__, "C(x:int, y:int)")
 
     def test_docstring_three_fields(self):
@@ -1410,7 +1410,6 @@
 
         self.assertEqual(C.__doc__, "C(x:collections.deque=<factory>)")
 
->>>>>>> b398ec98
 
 def main():
     unittest.main()
