from dataclasses import (
    dataclass, field, FrozenInstanceError, fields, asdict, astuple,
<<<<<<< HEAD
    isdataclass, make_dataclass
=======
    isdataclass, replace,
>>>>>>> 3f97321f
)

import pickle
import inspect
import unittest
from unittest.mock import Mock
from typing import ClassVar, Any, List, Union, Tuple, Dict
from collections import deque, OrderedDict, namedtuple

# Just any custom exception we can catch.
class CustomError(Exception): pass

class TestCase(unittest.TestCase):
    def test_no_fields(self):
        @dataclass
        class C:
            pass

        o = C()
        self.assertEqual(repr(o), 'C()')

    def test_one_field_no_default(self):
        @dataclass
        class C:
            x: int

        o = C(42)
        self.assertEqual(o.x, 42)

    def test_named_init_params(self):
        @dataclass
        class C:
            x: int

        o = C(x=32)
        self.assertEqual(o.x, 32)

    def test_two_fields_one_default(self):
        @dataclass
        class C:
            x: int
            y: int = 0

        o = C(3)
        self.assertEqual((o.x, o.y), (3, 0))

        # Non-defaults following defaults.
        with self.assertRaisesRegex(TypeError,
                                    "non-default argument 'y' follows "
                                    "default argument"):
            @dataclass
            class C:
                x: int = 0
                y: int

    def test_overwriting_init(self):
        with self.assertRaisesRegex(AttributeError,
                                    'Cannot overwrite attribute __init__ '
                                    'in C'):
            @dataclass
            class C:
                x: int
                def __init__(self, x):
                    self.x = 2 * x

        @dataclass(init=False)
        class C:
            x: int
            def __init__(self, x):
                self.x = 2 * x
        self.assertEqual(C(5).x, 10)

    def test_overwriting_repr(self):
        with self.assertRaisesRegex(AttributeError,
                                    'Cannot overwrite attribute __repr__ '
                                    'in C'):
            @dataclass
            class C:
                x: int
                def __repr__(self):
                    pass

        @dataclass(repr=False)
        class C:
            x: int
            def __repr__(self):
                return 'x'
        self.assertEqual(repr(C(0)), 'x')

    def test_overwriting_cmp(self):
        with self.assertRaisesRegex(AttributeError,
                                    'Cannot overwrite attribute __eq__ '
                                    'in C'):
            # This will generate the cmp functions, make sure we can't
            #  overwrite them.
            @dataclass(hash=False, frozen=False)
            class C:
                x: int
                def __eq__(self):
                    pass

        @dataclass(compare=False, eq=False)
        class C:
            x: int
            def __eq__(self, other):
                return True
        self.assertEqual(C(0), 'x')

    def test_overwriting_hash(self):
        with self.assertRaisesRegex(AttributeError,
                                    'Cannot overwrite attribute __hash__ '
                                    'in C'):
            @dataclass(frozen=True)
            class C:
                x: int
                def __hash__(self):
                    pass

        @dataclass(frozen=True,hash=False)
        class C:
            x: int
            def __hash__(self):
                return 600
        self.assertEqual(hash(C(0)), 600)

        with self.assertRaisesRegex(AttributeError,
                                    'Cannot overwrite attribute __hash__ '
                                    'in C'):
            @dataclass(frozen=True)
            class C:
                x: int
                def __hash__(self):
                    pass

        @dataclass(frozen=True, hash=False)
        class C:
            x: int
            def __hash__(self):
                return 600
        self.assertEqual(hash(C(0)), 600)

    def test_overwriting_frozen(self):
        # frozen uses __setattr__ and __delattr__
        with self.assertRaisesRegex(AttributeError,
                                    'Cannot overwrite attribute __setattr__ '
                                    'in C'):
            @dataclass(frozen=True)
            class C:
                x: int
                def __setattr__(self):
                    pass

        with self.assertRaisesRegex(AttributeError,
                                    'Cannot overwrite attribute __delattr__ '
                                    'in C'):
            @dataclass(frozen=True)
            class C:
                x: int
                def __delattr__(self):
                    pass

        @dataclass(frozen=False)
        class C:
            x: int
            def __setattr__(self, name, value):
                self.__dict__['x'] = value * 2
        self.assertEqual(C(10).x, 20)

    def test_overwrite_fields_in_derived_class(self):
        # Note that x from C1 replaces x in Base, but the order remains
        #  the same as defined in Base.
        @dataclass
        class Base:
            x: Any = 15.0
            y: int = 0

        @dataclass
        class C1(Base):
            z: int = 10
            x: int = 15

        o = Base()
        self.assertEqual(repr(o), 'Base(x=15.0, y=0)')

        o = C1()
        self.assertEqual(repr(o), 'C1(x=15, y=0, z=10)')

        o = C1(x=5)
        self.assertEqual(repr(o), 'C1(x=5, y=0, z=10)')

    def test_field_named_self(self):
        @dataclass
        class C:
            self: str
        c=C('foo')
        self.assertEqual(c.self, 'foo')

    def test_repr(self):
        @dataclass
        class B:
            x: int

        @dataclass
        class C(B):
            y: int = 10

        o = C(4)
        self.assertEqual(repr(o), 'C(x=4, y=10)')

        @dataclass
        class D(C):
            x: int = 20
        self.assertEqual(repr(D()), 'D(x=20, y=10)')

    def test_0_field_cmp(self):
        @dataclass
        class C:
            pass
        self.assertEqual(C(), C())
        self.assertLessEqual(C(), C())
        self.assertGreaterEqual(C(), C())

    def test_1_field_cmp(self):
        @dataclass
        class C:
            x: int
        self.assertEqual(C(1), C(1))
        self.assertNotEqual(C(0), C(1))
        self.assertLess(C(0), C(1))
        self.assertLessEqual(C(0), C(1))
        self.assertLessEqual(C(1), C(1))
        self.assertGreater(C(1), C(0))
        self.assertGreaterEqual(C(1), C(0))
        self.assertGreaterEqual(C(1), C(1))

    def test_simple_cmp(self):
        @dataclass
        class C:
            x: int
            y: int
        self.assertEqual(C(0, 0), C(0, 0))
        self.assertEqual(C(1, 2), C(1, 2))
        self.assertNotEqual(C(1, 0), C(0, 0))
        self.assertNotEqual(C(1, 0), C(1, 1))
        self.assertLess(C(0, 0), C(0, 1))
        self.assertLess(C(0, 0), C(1, 0))
        self.assertLessEqual(C(0, 0), C(0, 1))
        self.assertLessEqual(C(0, 1), C(0, 1))
        self.assertLessEqual(C(0, 0), C(1, 0))
        self.assertLessEqual(C(1, 0), C(1, 0))
        self.assertGreater(C(0, 1), C(0, 0))
        self.assertGreater(C(1, 0), C(0, 0))
        self.assertGreaterEqual(C(0, 1), C(0, 0))
        self.assertGreaterEqual(C(0, 1), C(0, 1))
        self.assertGreaterEqual(C(1, 0), C(0, 0))
        self.assertGreaterEqual(C(1, 0), C(1, 0))

        # For operators returning False, we have to use assertFalse.
        self.assertFalse(C(0, 1) < C(0, 0))
        self.assertFalse(C(1, 0) < C(0, 0))
        self.assertFalse(C(0, 1) <= C(0, 0))
        self.assertFalse (C(0, 2) <= C(0, 1))
        self.assertFalse(C(1, 0) <=  C(0, 0))
        self.assertFalse(C(0, 0) > C(0, 1))
        self.assertFalse(C(0, 0) > C(1, 0))
        self.assertFalse(C(0, 0) >= C(0, 1))
        self.assertFalse(C(0, 0) >= C(0, 1))
        self.assertFalse(C(0, 0) >= C(1, 0))

    def test_0_field_hash(self):
        @dataclass(hash=True)
        class C:
            pass
        self.assertEqual(hash(C()), hash(()))

    def test_1_field_hash(self):
        @dataclass(hash=True)
        class C:
            x: int
        self.assertEqual(hash(C(4)), hash((4,)))
        self.assertEqual(hash(C(42)), hash((42,)))

    def test_hash(self):
        @dataclass(hash=True)
        class C:
            x: int
            y: str
        self.assertEqual(hash(C(1, 'foo')), hash((1, 'foo')))

    def test_no_hash(self):
        @dataclass(hash=None)
        class C:
            x: int
        with self.assertRaisesRegex(TypeError,
                                    "unhashable type: 'C'"):
            hash(C(1))

    def test_hash_rules(self):
        # Test all 24cases of:
        #  hash=True/False/None
        #  eq=True/False
        #  cmp=True/False
        #  frozen=True/False
        for (hash,  eq,    compare, frozen, result  ) in [
            (False, False, False,   False,  'absent'),
            (False, False, False,   True,   'absent'),
            (False, False, True,    False,  'absent'),
            (False, False, True,    True,   'absent'),
            (False, True,  False,   False,  'absent'),
            (False, True,  False,   True,   'absent'),
            (False, True,  True,    False,  'absent'),
            (False, True,  True,    True,   'absent'),
            (True,  False, False,   False,  'fn'    ),
            (True,  False, False,   True,   'fn'    ),
            (True,  False, True,    False,  'fn'    ),
            (True,  False, True,    True,   'fn'    ),
            (True,  True,  False,   False,  'fn'    ),
            (True,  True,  False,   True,   'fn'    ),
            (True,  True,  True,    False,  'fn'    ),
            (True,  True,  True,    True,   'fn'    ),
            (None,  False, False,   False,  'absent'),
            (None,  False, False,   True,   'absent'),
            (None,  False, True,    False,  'none'  ),
            (None,  False, True,    True,   'fn'    ),
            (None,  True,  False,   False,  'none'  ),
            (None,  True,  False,   True,   'fn'    ),
            (None,  True,  True,    False,  'none'  ),
            (None,  True,  True,    True,   'fn'    ),
        ]:
            with self.subTest(hash=hash, eq=eq, compare=compare, frozen=frozen):
                @dataclass(hash=hash, eq=eq, compare=compare, frozen=frozen)
                class C:
                    pass

                # See if the result matches what's expected.
                if result == 'fn':
                    # __hash__ contains the function we generated.
                    self.assertIn('__hash__', C.__dict__)
                    self.assertIsNotNone(C.__dict__['__hash__'])
                elif result == 'absent':
                    # __hash__ is not present in our class.
                    self.assertNotIn('__hash__', C.__dict__)
                elif result == 'none':
                    # __hash__ is set to None.
                    self.assertIn('__hash__', C.__dict__)
                    self.assertIsNone(C.__dict__['__hash__'])
                else:
                    assert False, f'unknown result {result!r}'

    def test_eq_compare(self):
        # Check that if compare is True, then eq is forced to True, too.
        for (eq,    compare, result   ) in [
            (False, False,   'neither'),
            (False, True,    'both'   ),
            (True,  False,   'eq_only'),
            (True,  True,    'both'   ),
        ]:
            with self.subTest(eq=eq, compare=compare):
                @dataclass(eq=eq, compare=compare)
                class C:
                    pass

                if result == 'neither':
                    self.assertNotIn('__eq__', C.__dict__)
                    self.assertNotIn('__ne__', C.__dict__)
                    self.assertNotIn('__lt__', C.__dict__)
                    self.assertNotIn('__le__', C.__dict__)
                    self.assertNotIn('__gt__', C.__dict__)
                    self.assertNotIn('__ge__', C.__dict__)
                elif result == 'both':
                    self.assertIn('__eq__', C.__dict__)
                    self.assertIn('__ne__', C.__dict__)
                    self.assertIn('__lt__', C.__dict__)
                    self.assertIn('__le__', C.__dict__)
                    self.assertIn('__gt__', C.__dict__)
                    self.assertIn('__ge__', C.__dict__)
                elif result == 'eq_only':
                    self.assertIn('__eq__', C.__dict__)
                    self.assertIn('__ne__', C.__dict__)
                    self.assertNotIn('__lt__', C.__dict__)
                    self.assertNotIn('__le__', C.__dict__)
                    self.assertNotIn('__gt__', C.__dict__)
                    self.assertNotIn('__ge__', C.__dict__)
                else:
                    assert False, f'unknown result {result!r}'

    def test_field_no_default(self):
        @dataclass
        class C:
            x: int = field()

        self.assertEqual(repr(C(5)), 'C(x=5)')

        with self.assertRaisesRegex(TypeError,
                                    r"__init__\(\) missing 1 required "
                                    "positional argument: 'x'"):
            C()

    def test_field_default(self):
        default = object()
        @dataclass
        class C:
            x: object = field(default=default)

        self.assertIs(C.x, default)
        c = C(10)
        self.assertEqual(c.x, 10)

        # If we delete the instance attribute, we should then see the
        #  class attribute.
        del c.x
        self.assertIs(c.x, default)

        self.assertIs(C().x, default)

    def test_not_in_repr(self):
        @dataclass
        class C:
            x: int = field(repr=False)
        with self.assertRaises(TypeError):
            C()
        c = C(10)
        self.assertEqual(repr(c), 'C()')

        @dataclass
        class C:
            x: int = field(repr=False)
            y: int
        c = C(10, 20)
        self.assertEqual(repr(c), 'C(y=20)')

    def test_not_in_cmp(self):
        @dataclass
        class C:
            x: int = 0
            y: int = field(cmp=False, default=4)

        self.assertEqual(C(), C(0, 20))
        self.assertEqual(C(1, 10), C(1, 20))
        self.assertNotEqual(C(3), C(4, 10))
        self.assertNotEqual(C(3, 10), C(4, 10))

    def test_hash_field_rules(self):
        # Test all 6 cases of:
        #  hash=True/False/None
        #  cmp=True/False
        for (hash_val, cmp,   result  ) in [
            (True,     False, 'field' ),
            (True,     True,  'field' ),
            (False,    False, 'absent'),
            (False,    True,  'absent'),
            (None,     False, 'absent'),
            (None,     True,  'field' ),
        ]:
            with self.subTest(hash_val=hash_val, cmp=cmp):
                @dataclass(hash=True)
                class C:
                    x: int = field(cmp=cmp, hash=hash_val, default=5)

                if result == 'field':
                    # __hash__ contains the field.
                    self.assertEqual(C(5).__hash__(), hash((5,)))
                elif result == 'absent':
                    # The field is not present in the hash.
                    self.assertEqual(C(5).__hash__(), hash(()))
                else:
                    assert False, f'unknown result {result!r}'

    def test_not_in_init(self):
        # If init=False, we must have a default value.
        # Otherwise, how would it get initialized?
        with self.assertRaisesRegex(TypeError,
                                    'field x has init=False, but has no '
                                    'default value or factory function'):
            @dataclass
            class C:
                x: int = field(init=False)

        with self.assertRaisesRegex(TypeError,
                                    'field z has init=False, but has no '
                                    'default value or factory function'):
            @dataclass
            class C:
                x: int
                y: int = 0
                z: int = field(init=False)
                t: int

    def test_class_marker(self):
        @dataclass
        class C:
            x: int
            y: str = field(init=False, default=None)
            z: str = field(repr=False)

        field_dict = fields(C)
        # field_dict is an OrderedDict of 3 items, each value
        #  is in __annotations__.
        self.assertIsInstance(field_dict, OrderedDict)
        for f in field_dict.values():
            self.assertIn(f.name, C.__annotations__)

        self.assertEqual(len(field_dict), 3)
        field_list = list(field_dict.values())
        self.assertEqual(field_list[0].name, 'x')
        self.assertEqual(field_list[0].type, int)
        self.assertFalse(hasattr(C, 'x'))
        self.assertTrue (field_list[0].init)
        self.assertTrue (field_list[0].repr)
        self.assertEqual(field_list[1].name, 'y')
        self.assertEqual(field_list[1].type, str)
        self.assertIsNone(getattr(C, 'y'))
        self.assertFalse(field_list[1].init)
        self.assertTrue (field_list[1].repr)
        self.assertEqual(field_list[2].name, 'z')
        self.assertEqual(field_list[2].type, str)
        self.assertFalse(hasattr(C, 'z'))
        self.assertTrue (field_list[2].init)
        self.assertFalse(field_list[2].repr)

    def test_field_order(self):
        @dataclass
        class B:
            a: str = 'B:a'
            b: str = 'B:b'
            c: str = 'B:c'

        @dataclass
        class C(B):
            b: str = 'C:b'

        self.assertEqual([(f.name, f.default) for f in fields(C).values()],
                         [('a', 'B:a'),
                          ('b', 'C:b'),
                          ('c', 'B:c')])

        @dataclass
        class D(B):
            c: str = 'D:c'

        self.assertEqual([(f.name, f.default) for f in fields(D).values()],
                         [('a', 'B:a'),
                          ('b', 'B:b'),
                          ('c', 'D:c')])

        @dataclass
        class E(D):
            a: str = 'E:a'
            d: str = 'E:d'

        self.assertEqual([(f.name, f.default) for f in fields(E).values()],
                         [('a', 'E:a'),
                          ('b', 'B:b'),
                          ('c', 'D:c'),
                          ('d', 'E:d')])

    def test_class_attrs(self):
        # We only have a class attribute if a default value is
        #  specified, either directly or via a field with a default.
        default = object()
        @dataclass
        class C:
            x: int
            y: int = field(repr=False)
            z: object = default
            t: int = field(default=100)

        self.assertFalse(hasattr(C, 'x'))
        self.assertFalse(hasattr(C, 'y'))
        self.assertIs   (C.z, default)
        self.assertEqual(C.t, 100)

    def test_disallowed_mutable_defaults(self):
        # For the known types, don't allow mutable default values.
        for typ, empty, non_empty in [(list, [], [1]),
                                      (dict, {}, {0:1}),
                                      (set, set(), set([1])),
                                      ]:
            with self.subTest(typ=typ):
                # Can't use a zero-length value.
                with self.assertRaisesRegex(ValueError,
                                            f'mutable default {typ} for field '
                                            'x is not allowed'):
                    @dataclass
                    class Point:
                        x: typ = empty


                # Nor a non-zero-length value
                with self.assertRaisesRegex(ValueError,
                                            f'mutable default {typ} for field '
                                            'y is not allowed'):
                    @dataclass
                    class Point:
                        y: typ = non_empty

                # Check subtypes also fail.
                class Subclass(typ): pass

                with self.assertRaisesRegex(ValueError,
                                            f"mutable default .*Subclass'>"
                                            ' for field z is not allowed'
                                            ):
                    @dataclass
                    class Point:
                        z: typ = Subclass()

                # Because this is a ClassVar, it can be mutable.
                @dataclass
                class C:
                    z: ClassVar[typ] = typ()

                # Because this is a ClassVar, it can be mutable.
                @dataclass
                class C:
                    x: ClassVar[typ] = Subclass()


    def test_deliberately_mutable_defaults(self):
        # If a mutable default isn't in the known list of
        #  (list, dict, set), then it's okay.
        class Mutable:
            def __init__(self):
                self.l = []

        @dataclass
        class C:
            x: Mutable

        # These 2 instances will share this value of x.
        lst = Mutable()
        o1 = C(lst)
        o2 = C(lst)
        self.assertEqual(o1, o2)
        o1.x.l.extend([1, 2])
        self.assertEqual(o1, o2)
        self.assertEqual(o1.x.l, [1, 2])
        self.assertIs(o1.x, o2.x)

    def test_no_options(self):
        # call with dataclass()
        @dataclass()
        class C:
            x: int

        self.assertEqual(repr(C(42)), 'C(x=42)')

    def test_not_tuple(self):
        # Make sure we can't be compared to a tuple.
        @dataclass
        class Point:
            x: int
            y: int
        self.assertNotEqual(Point(1, 2), (1, 2))

        # And that we can't compare to another unrelated dataclass
        @dataclass
        class C:
            x: int
            y: int
        self.assertNotEqual(Point(1, 3), C(1, 3))

    def test_base_has_init(self):
        class B:
            def __init__(self):
                pass

        # Make sure that declaring this class doesn't raise an error.
        #  The issue is that we can't override __init__ in our class,
        #  but it should be okay to add __init__ to us if our base has
        #  an __init__.
        @dataclass
        class C(B):
            x: int = 0

    def test_frozen(self):
        @dataclass(frozen=True)
        class C:
            i: int

        c = C(10)
        self.assertEqual(c.i, 10)
        with self.assertRaises(FrozenInstanceError):
            c.i = 5
        self.assertEqual(c.i, 10)

        # Check that a derived class is still frozen, even if not
        #  marked so.
        @dataclass
        class D(C):
            pass

        d = D(20)
        self.assertEqual(d.i, 20)
        with self.assertRaises(FrozenInstanceError):
            d.i = 5
        self.assertEqual(d.i, 20)

    def test_not_tuple(self):
        # Test that some of the problems with namedtuple don't happen
        #  here.
        @dataclass
        class Point3D:
            x: int
            y: int
            z: int

        @dataclass
        class Date:
            year: int
            month: int
            day: int

        self.assertNotEqual(Point3D(2017, 6, 3), Date(2017, 6, 3))
        self.assertNotEqual(Point3D(1, 2, 3), (1, 2, 3))

        # Make sure we can't unpack
        with self.assertRaisesRegex(TypeError, 'is not iterable'):
            x, y, z = Point3D(4, 5, 6)

        # Maka sure another class with the same field names isn't
        #  equal.
        @dataclass
        class Point3Dv1:
            x: int = 0
            y: int = 0
            z: int = 0
        self.assertNotEqual(Point3D(0, 0, 0), Point3Dv1())

    def test_function_annotations(self):
        # Some dummy class and instance to use as a default.
        class F:
            pass
        f = F()

        def validate_class(cls):
            # First, check __annotations__, even though they're not
            #  function annotations.
            self.assertEqual(cls.__annotations__['i'], int)
            self.assertEqual(cls.__annotations__['j'], str)
            self.assertEqual(cls.__annotations__['k'], F)
            self.assertEqual(cls.__annotations__['l'], float)
            self.assertEqual(cls.__annotations__['z'], complex)

            # Verify __init__.

            signature = inspect.signature(cls.__init__)
            # Check the return type, should be None
            self.assertIs(signature.return_annotation, None)

            # Check each parameter.
            params = iter(signature.parameters.values())
            param = next(params)
            # This is testing an internal name, and probably shouldn't be tested.
            self.assertEqual(param.name, 'self')
            param = next(params)
            self.assertEqual(param.name, 'i')
            self.assertIs   (param.annotation, int)
            self.assertEqual(param.default, inspect.Parameter.empty)
            self.assertEqual(param.kind, inspect.Parameter.POSITIONAL_OR_KEYWORD)
            param = next(params)
            self.assertEqual(param.name, 'j')
            self.assertIs   (param.annotation, str)
            self.assertEqual(param.default, inspect.Parameter.empty)
            self.assertEqual(param.kind, inspect.Parameter.POSITIONAL_OR_KEYWORD)
            param = next(params)
            self.assertEqual(param.name, 'k')
            self.assertIs   (param.annotation, F)
            # Don't test for the default, since it's set to _MISSING
            self.assertEqual(param.kind, inspect.Parameter.POSITIONAL_OR_KEYWORD)
            param = next(params)
            self.assertEqual(param.name, 'l')
            self.assertIs   (param.annotation, float)
            # Don't test for the default, since it's set to _MISSING
            self.assertEqual(param.kind, inspect.Parameter.POSITIONAL_OR_KEYWORD)
            self.assertRaises(StopIteration, next, params)


        @dataclass
        class C:
            i: int
            j: str
            k: F = f
            l: float=field(default=None)
            z: complex=field(default=3+4j, init=False)

        validate_class(C)

        # Now repeat with __hash__.
        @dataclass(frozen=True, hash=True)
        class C:
            i: int
            j: str
            k: F = f
            l: float=field(default=None)
            z: complex=field(default=3+4j, init=False)

        validate_class(C)

    def test_dont_include_other_annotations(self):
        @dataclass
        class C:
            i: int
            def foo(self) -> int:
                return 4
            @property
            def bar(self) -> int:
                return 5
        self.assertEqual(list(C.__annotations__), ['i'])
        self.assertEqual(C(10).foo(), 4)
        self.assertEqual(C(10).bar, 5)

    def test_post_init(self):
        # Just make sure it gets called
        @dataclass
        class C:
            def __dataclass_post_init__(self):
                raise CustomError()
        with self.assertRaises(CustomError):
            C()

        @dataclass
        class C:
            i: int = 10
            def __dataclass_post_init__(self):
                if self.i == 10:
                    raise CustomError()
        with self.assertRaises(CustomError):
            C()
        # post-init gets called, but doesn't raise. This is just
        #  checking that self is used correctly.
        C(5)

        # If there's not an __init__, then post-init won't get called.
        @dataclass(init=False)
        class C:
            def __dataclass_post_init__(self):
                raise CustomError()
        # Creating the class won't raise
        C()

        @dataclass
        class C:
            x: int = 0
            def __dataclass_post_init__(self):
                self.x *= 2
        self.assertEqual(C().x, 0)
        self.assertEqual(C(2).x, 4)

        # Make sure that if we'r frozen, post-init can't set
        #  attributes.
        @dataclass(frozen=True)
        class C:
            x: int = 0
            def __dataclass_post_init__(self):
                self.x *= 2
        with self.assertRaises(FrozenInstanceError):
            C()

    def test_post_init_super(self):
        # Make sure super() post-init isn't called by default.
        class B:
            def __dataclass_post_init__(self):
                raise CustomError()

        @dataclass
        class C(B):
            def __dataclass_post_init__(self):
                self.x = 5

        self.assertEqual(C().x, 5)

        # Now call super(), and it will raise
        @dataclass
        class C(B):
            def __dataclass_post_init__(self):
                super().__dataclass_post_init__()

        with self.assertRaises(CustomError):
            C()

        # Make sure post-init is called, even if not defined in our
        #  class.
        @dataclass
        class C(B):
            pass

        with self.assertRaises(CustomError):
            C()

    def test_post_init_staticmethod(self):
        flag = False
        @dataclass
        class C:
            x: int
            y: int
            @staticmethod
            def __dataclass_post_init__():
                nonlocal flag
                flag = True

        self.assertFalse(flag)
        c = C(3, 4)
        self.assertEqual((c.x, c.y), (3, 4))
        self.assertTrue(flag)

    def test_post_init_classmethod(self):
        @dataclass
        class C:
            flag = False
            x: int
            y: int
            @classmethod
            def __dataclass_post_init__(cls):
                cls.flag = True

        self.assertFalse(C.flag)
        c = C(3, 4)
        self.assertEqual((c.x, c.y), (3, 4))
        self.assertTrue(C.flag)

    def test_class_var(self):
        # Make sure ClassVars are ignored in __init__, __repr__, etc.
        @dataclass
        class C:
            x: int
            y: int = 10
            z: ClassVar[int] = 1000
            w: ClassVar[int] = 2000
            t: ClassVar[int] = 3000

        c = C(5)
        self.assertEqual(repr(c), 'C(x=5, y=10)')
        self.assertEqual(len(fields(C)), 2)                 # We have 2 fields
        self.assertEqual(len(C.__annotations__), 5)         # And 3 ClassVars
        self.assertEqual(c.z, 1000)
        self.assertEqual(c.w, 2000)
        self.assertEqual(c.t, 3000)
        C.z += 1
        self.assertEqual(c.z, 1001)
        c = C(20)
        self.assertEqual((c.x, c.y), (20, 10))
        self.assertEqual(c.z, 1001)
        self.assertEqual(c.w, 2000)
        self.assertEqual(c.t, 3000)

    def test_frozen_class_var(self):
        # Make sure ClassVars work even if we're frozen.
        @dataclass(frozen=True)
        class C:
            x: int
            y: int = 10
            z: ClassVar[int] = 1000
            w: ClassVar[int] = 2000
            t: ClassVar[int] = 3000

        c = C(5)
        self.assertEqual(repr(C(5)), 'C(x=5, y=10)')
        self.assertEqual(len(fields(C)), 2)                 # We have 2 fields
        self.assertEqual(len(C.__annotations__), 5)         # And 3 ClassVars
        self.assertEqual(c.z, 1000)
        self.assertEqual(c.w, 2000)
        self.assertEqual(c.t, 3000)
        # We can still modify the ClassVar, it's only instances that are
        #  frozen.
        C.z += 1
        self.assertEqual(c.z, 1001)
        c = C(20)
        self.assertEqual((c.x, c.y), (20, 10))
        self.assertEqual(c.z, 1001)
        self.assertEqual(c.w, 2000)
        self.assertEqual(c.t, 3000)

    def test_default_factory(self):
        # Test a factory that returns a new list.
        @dataclass
        class C:
            x: int
            y: list = field(default_factory=list)

        c0 = C(3)
        c1 = C(3)
        self.assertEqual(c0.x, 3)
        self.assertEqual(c0.y, [])
        self.assertEqual(c0, c1)
        self.assertIsNot(c0.y, c1.y)
        self.assertEqual(repr(C(5, [1])), 'C(x=5, y=[1])')

        # Test a factory that returns a shared list.
        l = []
        @dataclass
        class C:
            x: int
            y: list = field(default_factory=lambda: l)

        c0 = C(3)
        c1 = C(3)
        self.assertEqual(c0.x, 3)
        self.assertEqual(c0.y, [])
        self.assertEqual(c0, c1)
        self.assertIs(c0.y, c1.y)
        self.assertEqual(repr(C(5, [1])), 'C(x=5, y=[1])')

        # Test various other field flags.
        # repr
        @dataclass
        class C:
            x: list = field(default_factory=list, repr=False)
        self.assertEqual(repr(C()), 'C()')
        self.assertEqual(C().x, [])

        # hash
        @dataclass(hash=True)
        class C:
            x: list = field(default_factory=list, hash=False)
        self.assertEqual(repr(C()), 'C(x=[])')
        self.assertEqual(hash(C()), hash(()))

        # init (see also test_default_factory_with_no_init)
        @dataclass
        class C:
            x: list = field(default_factory=list, init=False)
        self.assertEqual(repr(C()), 'C(x=[])')

        # cmp
        @dataclass
        class C:
            x: list = field(default_factory=list, cmp=False)
        self.assertEqual(C(), C([1]))

    def test_default_factory_with_no_init(self):
        # We need a factory with a side effect.
        factory = Mock()

        @dataclass
        class C:
            x: list = field(default_factory=factory, init=False)

        # Make sure the default factory is called for each new instance.
        C().x
        self.assertEqual(factory.call_count, 1)
        C().x
        self.assertEqual(factory.call_count, 2)

    def test_default_factory_not_called_if_value_given(self):
        # We need a factory that we can test if it's been called.
        factory = Mock()

        @dataclass
        class C:
            x: int = field(default_factory=factory)

        # Make sure that if a field has a default factory function,
        #  it's not called if a value is specified.
        C().x
        self.assertEqual(factory.call_count, 1)
        self.assertEqual(C(10).x, 10)
        self.assertEqual(factory.call_count, 1)
        C().x
        self.assertEqual(factory.call_count, 2)

    def x_test_classvar_default_factory(self):
        # XXX: it's an error for a ClassVar to have a factory function
        @dataclass
        class C:
            x: ClassVar[int] = field(default_factory=int)

        self.assertIs(C().x, int)

    def test_helper_isdataclass(self):
        self.assertFalse(isdataclass(0))
        self.assertFalse(isdataclass(int))

        @dataclass
        class C:
            x: int

        self.assertFalse(isdataclass(C))
        self.assertTrue(isdataclass(C(0)))

    def test_helper_fields_with_class_instance(self):
        # Check that we can call fields() on either a class or instance,
        #  and get back the same thing.
        @dataclass
        class C:
            x: int
            y: float

        self.assertIs(fields(C), fields(C(0, 0.0)))

    def test_helper_fields_exception(self):
        # Check that TypeError is raised if not passed a dataclass or
        #  instance.
        with self.assertRaisesRegex(TypeError, 'dataclass type or instance'):
            fields(0)

        class C: pass
        with self.assertRaisesRegex(TypeError, 'dataclass type or instance'):
            fields(C)
        with self.assertRaisesRegex(TypeError, 'dataclass type or instance'):
            fields(C())

    def test_helper_asdict(self):
        # Basic tests for asdict(), it should return a new dictionary
        @dataclass
        class C:
            x: int
            y: int
        c = C(1, 2)

        self.assertEqual(asdict(c), {'x': 1, 'y': 2})
        self.assertEqual(asdict(c), asdict(c))
        self.assertIsNot(asdict(c), asdict(c))
        c.x = 42
        self.assertEqual(asdict(c), {'x': 42, 'y': 2})
        self.assertIs(type(asdict(c)), dict)

    def test_helper_asdict_raises_on_classes(self):
        # asdict() should raise on a class object
        @dataclass
        class C:
            x: int
            y: int
        with self.assertRaisesRegex(TypeError, 'dataclass instance'):
            asdict(C)
        with self.assertRaisesRegex(TypeError, 'dataclass instance'):
            asdict(int)

    def test_helper_asdict_copy_values(self):
        @dataclass
        class C:
            x: int
            y: List[int] = field(default_factory=list)
        initial = []
        c = C(1, initial)
        d = asdict(c)
        self.assertEqual(d['y'], initial)
        self.assertIsNot(d['y'], initial)
        c = C(1)
        d = asdict(c)
        d['y'].append(1)
        self.assertEqual(c.y, [])

    def test_helper_asdict_nested(self):
        @dataclass
        class UserId:
            token: int
            group: int
        @dataclass
        class User:
            name: str
            id: UserId
        u = User('Joe', UserId(123, 1))
        d = asdict(u)
        self.assertEqual(d, {'name': 'Joe', 'id': {'token': 123, 'group': 1}})
        self.assertIsNot(asdict(u), asdict(u))
        u.id.group = 2
        self.assertEqual(asdict(u), {'name': 'Joe',
                                     'id': {'token': 123, 'group': 2}})

    def test_helper_asdict_builtin_containers(self):
        @dataclass
        class User:
            name: str
            id: int
        @dataclass
        class GroupList:
            id: int
            users: List[User]
        @dataclass
        class GroupTuple:
            id: int
            users: Tuple[User, ...]
        @dataclass
        class GroupDict:
            id: int
            users: Dict[str, User]
        a = User('Alice', 1)
        b = User('Bob', 2)
        gl = GroupList(0, [a, b])
        gt = GroupTuple(0, (a, b))
        gd = GroupDict(0, {'first': a, 'second': b})
        self.assertEqual(asdict(gl), {'id': 0, 'users': [{'name': 'Alice', 'id': 1},
                                                         {'name': 'Bob', 'id': 2}]})
        self.assertEqual(asdict(gt), {'id': 0, 'users': ({'name': 'Alice', 'id': 1},
                                                         {'name': 'Bob', 'id': 2})})
        self.assertEqual(asdict(gd), {'id': 0, 'users': {'first': {'name': 'Alice', 'id': 1},
                                                         'second': {'name': 'Bob', 'id': 2}}})

    def test_helper_asdict_builtin_containers(self):
        @dataclass
        class Child:
            d: object

        @dataclass
        class Parent:
            child: Child

        self.assertEqual(asdict(Parent(Child([1]))), {'child': {'d': [1]}})
        self.assertEqual(asdict(Parent(Child({1: 2}))), {'child': {'d': {1: 2}}})

    def test_helper_asdict_factory(self):
        @dataclass
        class C:
            x: int
            y: int
        c = C(1, 2)
        d = asdict(c, dict_factory=OrderedDict)
        self.assertEqual(d, OrderedDict([('x', 1), ('y', 2)]))
        self.assertIsNot(d, asdict(c, dict_factory=OrderedDict))
        c.x = 42
        d = asdict(c, dict_factory=OrderedDict)
        self.assertEqual(d, OrderedDict([('x', 42), ('y', 2)]))
        self.assertIs(type(d), OrderedDict)

    def test_helper_astuple(self):
        # Basic tests for astuple(), it should return a new tuple
        @dataclass
        class C:
            x: int
            y: int = 0
        c = C(1)

        self.assertEqual(astuple(c), (1, 0))
        self.assertEqual(astuple(c), astuple(c))
        self.assertIsNot(astuple(c), astuple(c))
        c.y = 42
        self.assertEqual(astuple(c), (1, 42))
        self.assertIs(type(astuple(c)), tuple)

    def test_helper_astuple_raises_on_classes(self):
        # astuple() should raise on a class object
        @dataclass
        class C:
            x: int
            y: int
        with self.assertRaisesRegex(TypeError, 'dataclass instance'):
            astuple(C)
        with self.assertRaisesRegex(TypeError, 'dataclass instance'):
            astuple(int)

    def test_helper_astuple_copy_values(self):
        @dataclass
        class C:
            x: int
            y: List[int] = field(default_factory=list)
        initial = []
        c = C(1, initial)
        t = astuple(c)
        self.assertEqual(t[1], initial)
        self.assertIsNot(t[1], initial)
        c = C(1)
        t = astuple(c)
        t[1].append(1)
        self.assertEqual(c.y, [])

    def test_helper_astuple_nested(self):
        @dataclass
        class UserId:
            token: int
            group: int
        @dataclass
        class User:
            name: str
            id: UserId
        u = User('Joe', UserId(123, 1))
        t = astuple(u)
        self.assertEqual(t, ('Joe', (123, 1)))
        self.assertIsNot(astuple(u), astuple(u))
        u.id.group = 2
        self.assertEqual(astuple(u), ('Joe', (123, 2)))

    def test_helper_astuple_builtin_containers(self):
        @dataclass
        class User:
            name: str
            id: int
        @dataclass
        class GroupList:
            id: int
            users: List[User]
        @dataclass
        class GroupTuple:
            id: int
            users: Tuple[User, ...]
        @dataclass
        class GroupDict:
            id: int
            users: Dict[str, User]
        a = User('Alice', 1)
        b = User('Bob', 2)
        gl = GroupList(0, [a, b])
        gt = GroupTuple(0, (a, b))
        gd = GroupDict(0, {'first': a, 'second': b})
        self.assertEqual(astuple(gl), (0, [('Alice', 1), ('Bob', 2)]))
        self.assertEqual(astuple(gt), (0, (('Alice', 1), ('Bob', 2))))
        self.assertEqual(astuple(gd), (0, {'first': ('Alice', 1), 'second': ('Bob', 2)}))

    def test_helper_astuple_builtin_containers(self):
        @dataclass
        class Child:
            d: object

        @dataclass
        class Parent:
            child: Child

        self.assertEqual(astuple(Parent(Child([1]))), (([1],),))
        self.assertEqual(astuple(Parent(Child({1: 2}))), (({1: 2},),))

    def test_helper_astuple_factory(self):
        @dataclass
        class C:
            x: int
            y: int
        NT = namedtuple('NT', 'x y')
        def nt(lst):
            return NT(*lst)
        c = C(1, 2)
        t = astuple(c, tuple_factory=nt)
        self.assertEqual(t, NT(1, 2))
        self.assertIsNot(t, astuple(c, tuple_factory=nt))
        c.x = 42
        t = astuple(c, tuple_factory=nt)
        self.assertEqual(t, NT(42, 2))
        self.assertIs(type(t), NT)

    def test_dynamic_class_creation(self):
        cls_dict = {'__annotations__': OrderedDict(x=int, y=int),
                    }

        # Create the class.
        cls = type('C', (), cls_dict)

        # Make it a dataclass.
        cls1 = dataclass(cls)

        self.assertEqual(cls1, cls)
        self.assertEqual(asdict(cls(1, 2)), {'x': 1, 'y': 2})

    def test_dynamic_class_creation_using_field(self):
        cls_dict = {'__annotations__': OrderedDict(x=int, y=int),
                    'y': field(default=5),
                    }

        # Create the class.
        cls = type('C', (), cls_dict)

        # Make it a dataclass.
        cls1 = dataclass(cls)

        self.assertEqual(cls1, cls)
        self.assertEqual(asdict(cls1(1)), {'x': 1, 'y': 5})

    def test_init_in_order(self):
        @dataclass
        class C:
            a: int
            b: int = field()
            c: list = field(default_factory=list, init=False)
            d: list = field(default_factory=list)
            e: int = field(default=4, init=False)
            f: int = 4

        calls = []
        def setattr(self, name, value):
            calls.append((name, value))

        C.__setattr__ = setattr
        c = C(0, 1)
        self.assertEqual(('a', 0), calls[0])
        self.assertEqual(('b', 1), calls[1])
        self.assertEqual(('c', []), calls[2])
        self.assertEqual(('d', []), calls[3])
        self.assertNotIn(('e', 4), calls)
        self.assertEqual(('f', 4), calls[4])

    def test_items_in_dicts(self):
        @dataclass
        class C:
            a: int
            b: list = field(default_factory=list, init=False)
            c: list = field(default_factory=list)
            d: int = field(default=4, init=False)
            e: int = 0

        c = C(0)
        # Class dict
        self.assertNotIn('a', C.__dict__)
        self.assertNotIn('b', C.__dict__)
        self.assertNotIn('c', C.__dict__)
        self.assertIn('d', C.__dict__)
        self.assertEqual(C.d, 4)
        self.assertIn('e', C.__dict__)
        self.assertEqual(C.e, 0)
        # Instance dict
        self.assertIn('a', c.__dict__)
        self.assertEqual(c.a, 0)
        self.assertIn('b', c.__dict__)
        self.assertEqual(c.b, [])
        self.assertIn('c', c.__dict__)
        self.assertEqual(c.c, [])
        self.assertNotIn('d', c.__dict__)
        self.assertIn('e', c.__dict__)
        self.assertEqual(c.e, 0)

    def test_alternate_classmethod_constructor(self):
        # Since __dataclass_post_init__ can't take params, use a
        #  classmethod alternate constructor. This is mostly an
        #  example to show how to use this technique.
        @dataclass
        class C:
            x: int
            @classmethod
            def from_file(cls, filename):
                # In a real example, create a new instance
                #  and populate 'x' from contents of a file.
                value_in_file = 20
                return cls(value_in_file)

        self.assertEqual(C.from_file('filename').x, 20)

    def test_helper_replace(self):
        @dataclass(frozen=True)
        class C:
            x: int
            y: int

        c = C(1, 2)
        c1 = replace(c, x=3)
        self.assertEqual(c1.x, 3)
        self.assertEqual(c1.y, 2)

    def test_helper_replace_frozen(self):
        @dataclass(frozen=True)
        class C:
            x: int
            y: int
            z: int = field(init=False, default=10)
            t: int = field(init=False, default=100)

        c = C(1, 2)
        c1 = replace(c, x=3)
        self.assertEqual((c.x, c.y, c.z, c.t), (1, 2, 10, 100))
        self.assertEqual((c1.x, c1.y, c1.z, c1.t), (3, 2, 10, 100))

        c1 = replace(c, x=3, z=20, t=50)
        self.assertEqual((c.x, c.y, c.z, c.t), (1, 2, 10, 100))
        self.assertEqual((c1.x, c1.y, c1.z, c1.t), (3, 2, 20, 50))

        c1 = replace(c, z=20)
        self.assertEqual((c.x, c.y, c.z, c.t), (1, 2, 10, 100))
        self.assertEqual((c1.x, c1.y, c1.z, c1.t), (1, 2, 20, 100))

        # Make sure the result is still frozen.
        with self.assertRaisesRegex(FrozenInstanceError, "cannot assign to field 'x'"):
            c1.x = 3

        # Make sure we can't replace an attribute that doesn't exit,
        #  if we're also replacing one that does exist.  Test this
        #  here, because setting attributes on frozen instances is
        #  handled slightly differently from non-frozen ones.
        with self.assertRaisesRegex(TypeError, "__init__\(\) got an unexpected "
                                             "keyword argument 'a'"):
            c1 = replace(c, x=20, a=5)

    def test_helper_replace_invalid_field_name(self):
      @dataclass(frozen=True)
      class C:
          x: int
          y: int

      c = C(1, 2)
      with self.assertRaisesRegex(TypeError, "__init__\(\) got an unexpected "
                                             "keyword argument 'z'"):
          c1 = replace(c, z=3)

    def test_helper_replace_invalid_object(self):
      @dataclass(frozen=True)
      class C:
          x: int
          y: int

      with self.assertRaisesRegex(TypeError, 'dataclass instance'):
          replace(C, x=3)

      with self.assertRaisesRegex(TypeError, 'dataclass instance'):
          replace(0, x=3)

    def test_helper_replace_no_init(self):
      @dataclass
      class C:
          x: int
          y: int = field(init=False, default=10)

      c = C(1)
      c.y = 20

      # Make sure y gets what c contained, not the default value.
      c1 = replace(c, x=5)
      self.assertEqual((c1.x, c1.y), (5, 20))

      # Make sure we can replace y, even though it's a non-init field.
      c1 = replace(c, x=2, y=30)
      self.assertEqual((c1.x, c1.y), (2, 30))

      c1 = replace(c, y=30)
      self.assertEqual((c1.x, c1.y), (1, 30))

    def test_dataclassses_pickleable(self):
        global P, Q, R
        @dataclass
        class P:
            x: int
            y: int = 0
        @dataclass
        class Q:
            x: int
            y: int = field(default=0, init=False)
        @dataclass
        class R:
            x: int
            y: List[int] = field(default_factory=list)
        q = Q(1)
        q.y = 2
        samples = [P(1), P(1, 2), Q(1), q, R(1), R(1, [2, 3, 4])]
        for sample in samples:
            for proto in range(pickle.HIGHEST_PROTOCOL + 1):
                with self.subTest(sample=sample, proto=proto):
                    new_sample = pickle.loads(pickle.dumps(sample, proto))
                    self.assertEqual(sample.x, new_sample.x)
                    self.assertEqual(sample.y, new_sample.y)
                    self.assertIsNot(sample, new_sample)
                    new_sample.x = 42
                    another_new_sample = pickle.loads(pickle.dumps(new_sample, proto))
                    self.assertEqual(new_sample.x, another_new_sample.x)
                    self.assertEqual(sample.y, another_new_sample.y)

    def test_helper_make_dataclass(self):
        C = make_dataclass('C',
                           [('x', int),
                            ('y', int, field(default=5))],
                           namespace={'add_one': lambda self: self.x + 1})
        c = C(10)
        self.assertEqual((c.x, c.y), (10, 5))
        self.assertEqual(c.add_one(), 11)


    def test_helper_make_dataclass_no_mutate_namespace(self):
        # Make sure a provided namespace isn't mutated.
        ns = {}
        C = make_dataclass('C',
                           [('x', int),
                            ('y', int, field(default=5))],
                           namespace=ns)
        self.assertEqual(ns, {})

    def test_helper_make_dataclass_base(self):
        class Base1:
            pass
        class Base2:
            pass
        C = make_dataclass('C',
                           [('x', int)],
                           bases=(Base1, Base2))
        c = C(2)
        self.assertIsInstance(c, C)
        self.assertIsInstance(c, Base1)
        self.assertIsInstance(c, Base2)

    def test_helper_make_dataclass_base_dataclass(self):
        @dataclass
        class Base1:
            x: int
        class Base2:
            pass
        C = make_dataclass('C',
                           [('y', int)],
                           bases=(Base1, Base2))
        with self.assertRaisesRegex(TypeError, 'required positional'):
            c = C(2)
        c = C(1, 2)
        self.assertIsInstance(c, C)
        self.assertIsInstance(c, Base1)
        self.assertIsInstance(c, Base2)

        self.assertEqual((c.x, c.y), (1, 2))


class TestDocString(unittest.TestCase):
    def test_existing_docstring_not_overridden(self):
        @dataclass
        class C:
            """Lorem ipsum"""
            x: int

        self.assertEqual(C.__doc__, "Lorem ipsum")

    def test_docstring_no_fields(self):
        @dataclass
        class C:
            pass

        self.assertEqual(C.__doc__, "C()")

    def test_docstring_one_field(self):
        @dataclass
        class C:
            x: int

        self.assertEqual(C.__doc__, "C(x:int)")

    def test_docstring_two_fields(self):
        @dataclass
        class C:
            x: int
            y: int

        self.assertEqual(C.__doc__, "C(x:int, y:int)")

    def test_docstring_three_fields(self):
        @dataclass
        class C:
            x: int
            y: int
            z: str

        self.assertEqual(C.__doc__, "C(x:int, y:int, z:str)")

    def test_docstring_one_field_with_default(self):
        @dataclass
        class C:
            x: int = 3

        self.assertEqual(C.__doc__, "C(x:int=3)")

    def test_docstring_one_field_with_default_none(self):
        @dataclass
        class C:
            x: Union[int, type(None)] = None

        self.assertEqual(C.__doc__, "C(x:Union[int, NoneType]=None)")

    def test_docstring_list_field(self):
        @dataclass
        class C:
            x: List[int]

        self.assertEqual(C.__doc__, "C(x:List[int])")

    def test_docstring_list_field_with_default_factory(self):
        @dataclass
        class C:
            x: List[int] = field(default_factory=list)

        self.assertEqual(C.__doc__, "C(x:List[int]=<factory>)")

    def test_docstring_deque_field(self):
        @dataclass
        class C:
            x: deque

        self.assertEqual(C.__doc__, "C(x:collections.deque)")

    def test_docstring_deque_field_with_default_factory(self):
        @dataclass
        class C:
            x: deque = field(default_factory=deque)

        self.assertEqual(C.__doc__, "C(x:collections.deque=<factory>)")


def main():
    unittest.main()


if __name__ == '__main__':
    main()<|MERGE_RESOLUTION|>--- conflicted
+++ resolved
@@ -1,10 +1,6 @@
 from dataclasses import (
     dataclass, field, FrozenInstanceError, fields, asdict, astuple,
-<<<<<<< HEAD
-    isdataclass, make_dataclass
-=======
-    isdataclass, replace,
->>>>>>> 3f97321f
+    isdataclass, make_dataclass, replace,
 )
 
 import pickle
