from dataclasses import (
    dataclass, field, FrozenInstanceError, fields, asdict, astuple
)

import pickle
import inspect
import unittest
from typing import ClassVar, Any, List
<<<<<<< HEAD
from collections import OrderedDict, namedtuple
=======
from collections import OrderedDict
>>>>>>> d0955bee

# Just any custom exception we can catch.
class CustomError(Exception): pass

class TestCase(unittest.TestCase):
    def test_no_fields(self):
        @dataclass
        class C:
            pass

        o = C()
        self.assertEqual(repr(o), 'C()')

    def test_one_field_no_default(self):
        @dataclass
        class C:
            x: int

        o = C(42)
        self.assertEqual(o.x, 42)

    def test_named_init_params(self):
        @dataclass
        class C:
            x: int

        o = C(x=32)
        self.assertEqual(o.x, 32)

    def test_two_fields_one_default(self):
        @dataclass
        class C:
            x: int
            y: int=0

        o = C(3)
        self.assertEqual((o.x, o.y), (3, 0))

        # Non-defaults following defaults.
        with self.assertRaisesRegex(TypeError,
                                    "non-default argument 'y' follows "
                                    "default argument"):
            @dataclass
            class C:
                x: int=0
                y: int

    def test_overwriting_init(self):
        with self.assertRaisesRegex(AttributeError,
                                    'Cannot overwrite attribute __init__ '
                                    'in C'):
            @dataclass
            class C:
                x: int
                def __init__(self, x):
                    self.x = 2 * x

        @dataclass(init=False)
        class C:
            x: int
            def __init__(self, x):
                self.x = 2 * x
        self.assertEqual(C(5).x, 10)

    def test_overwriting_repr(self):
        with self.assertRaisesRegex(AttributeError,
                                    'Cannot overwrite attribute __repr__ '
                                    'in C'):
            @dataclass
            class C:
                x: int
                def __repr__(self):
                    pass

        @dataclass(repr=False)
        class C:
            x: int
            def __repr__(self):
                return 'x'
        self.assertEqual(repr(C(0)), 'x')

    def test_overwriting_cmp(self):
        with self.assertRaisesRegex(AttributeError,
                                    'Cannot overwrite attribute __eq__ '
                                    'in C'):
            # This will generate the cmp functions, make sure we can't
            #  overwrite them.
            @dataclass(hash=False, frozen=False)
            class C:
                x: int
                def __eq__(self):
                    pass

        @dataclass(compare=False, eq=False)
        class C:
            x: int
            def __eq__(self, other):
                return True
        self.assertEqual(C(0), 'x')

    def test_overwriting_hash(self):
        with self.assertRaisesRegex(AttributeError,
                                    'Cannot overwrite attribute __hash__ '
                                    'in C'):
            @dataclass(frozen=True)
            class C:
                x: int
                def __hash__(self):
                    pass

        @dataclass(frozen=True,hash=False)
        class C:
            x: int
            def __hash__(self):
                return 600
        self.assertEqual(hash(C(0)), 600)

        with self.assertRaisesRegex(AttributeError,
                                    'Cannot overwrite attribute __hash__ '
                                    'in C'):
            @dataclass(frozen=True)
            class C:
                x: int
                def __hash__(self):
                    pass

        @dataclass(frozen=True, hash=False)
        class C:
            x: int
            def __hash__(self):
                return 600
        self.assertEqual(hash(C(0)), 600)

    def test_overwriting_frozen(self):
        # frozen uses __setattr__ and __delattr__
        with self.assertRaisesRegex(AttributeError,
                                    'Cannot overwrite attribute __setattr__ '
                                    'in C'):
            @dataclass(frozen=True)
            class C:
                x: int
                def __setattr__(self):
                    pass

        with self.assertRaisesRegex(AttributeError,
                                    'Cannot overwrite attribute __delattr__ '
                                    'in C'):
            @dataclass(frozen=True)
            class C:
                x: int
                def __delattr__(self):
                    pass

        @dataclass(frozen=False)
        class C:
            x: int
            def __setattr__(self, name, value):
                self.__dict__['x'] = value * 2
        self.assertEqual(C(10).x, 20)

    def test_overwrite_fields_in_derived_class(self):
        # Note that x from C1 replaces x in Base, but the order remains
        #  the same as defined in Base.
        @dataclass
        class Base:
            x: Any = 15.0
            y: int = 0

        @dataclass
        class C1(Base):
            z: int = 10
            x: int = 15

        o = Base()
        self.assertEqual(repr(o), 'Base(x=15.0, y=0)')

        o = C1()
        self.assertEqual(repr(o), 'C1(x=15, y=0, z=10)')

        o = C1(x=5)
        self.assertEqual(repr(o), 'C1(x=5, y=0, z=10)')

    def test_field_named_self(self):
        @dataclass
        class C:
            self: str
        c=C('foo')
        self.assertEqual(c.self, 'foo')

    def test_repr(self):
        @dataclass
        class B:
            x: int

        @dataclass
        class C(B):
            y: int = 10

        o = C(4)
        self.assertEqual(repr(o), 'C(x=4, y=10)')

        @dataclass
        class D(C):
            x: int = 20
        self.assertEqual(repr(D()), 'D(x=20, y=10)')

    def test_0_field_cmp(self):
        @dataclass
        class C:
            pass
        self.assertEqual(C(), C())
        self.assertLessEqual(C(), C())
        self.assertGreaterEqual(C(), C())

    def test_1_field_cmp(self):
        @dataclass
        class C:
            x: int
        self.assertEqual(C(1), C(1))
        self.assertNotEqual(C(0), C(1))
        self.assertLess(C(0), C(1))
        self.assertLessEqual(C(0), C(1))
        self.assertLessEqual(C(1), C(1))
        self.assertGreater(C(1), C(0))
        self.assertGreaterEqual(C(1), C(0))
        self.assertGreaterEqual(C(1), C(1))

    def test_simple_cmp(self):
        @dataclass
        class C:
            x: int
            y: int
        self.assertEqual(C(0, 0), C(0, 0))
        self.assertEqual(C(1, 2), C(1, 2))
        self.assertNotEqual(C(1, 0), C(0, 0))
        self.assertNotEqual(C(1, 0), C(1, 1))
        self.assertLess(C(0, 0), C(0, 1))
        self.assertLess(C(0, 0), C(1, 0))
        self.assertLessEqual(C(0, 0), C(0, 1))
        self.assertLessEqual(C(0, 1), C(0, 1))
        self.assertLessEqual(C(0, 0), C(1, 0))
        self.assertLessEqual(C(1, 0), C(1, 0))
        self.assertGreater(C(0, 1), C(0, 0))
        self.assertGreater(C(1, 0), C(0, 0))
        self.assertGreaterEqual(C(0, 1), C(0, 0))
        self.assertGreaterEqual(C(0, 1), C(0, 1))
        self.assertGreaterEqual(C(1, 0), C(0, 0))
        self.assertGreaterEqual(C(1, 0), C(1, 0))

        # For operators returning False, we have to use assertFalse.
        self.assertFalse(C(0, 1) < C(0, 0))
        self.assertFalse(C(1, 0) < C(0, 0))
        self.assertFalse(C(0, 1) <= C(0, 0))
        self.assertFalse (C(0, 2) <= C(0, 1))
        self.assertFalse(C(1, 0) <=  C(0, 0))
        self.assertFalse(C(0, 0) > C(0, 1))
        self.assertFalse(C(0, 0) > C(1, 0))
        self.assertFalse(C(0, 0) >= C(0, 1))
        self.assertFalse(C(0, 0) >= C(0, 1))
        self.assertFalse(C(0, 0) >= C(1, 0))

    def test_0_field_hash(self):
        @dataclass(hash=True)
        class C:
            pass
        self.assertEqual(hash(C()), hash(()))

    def test_1_field_hash(self):
        @dataclass(hash=True)
        class C:
            x: int
        self.assertEqual(hash(C(4)), hash((4,)))
        self.assertEqual(hash(C(42)), hash((42,)))

    def test_hash(self):
        @dataclass(hash=True)
        class C:
            x: int
            y: str
        self.assertEqual(hash(C(1, 'foo')), hash((1, 'foo')))

    def test_no_hash(self):
        @dataclass(hash=None)
        class C:
            x: int
        with self.assertRaisesRegex(TypeError,
                                    "unhashable type: 'C'"):
            hash(C(1))

    def test_hash_rules(self):
        # Test all 24cases of:
        #  hash=True/False/None
        #  eq=True/False
        #  cmp=True/False
        #  frozen=True/False
        for hash,   eq,    compare, frozen, result in [
            (False, False, False,   False,  'absent'),
            (False, False, False,   True,   'absent'),
            (False, False, True,    False,  'absent'),
            (False, False, True,    True,   'absent'),
            (False, True,  False,   False,  'absent'),
            (False, True,  False,   True,   'absent'),
            (False, True,  True,    False,  'absent'),
            (False, True,  True,    True,   'absent'),
            (True,  False, False,   False,  'fn'),
            (True,  False, False,   True,   'fn'),
            (True,  False, True,    False,  'fn'),
            (True,  False, True,    True,   'fn'),
            (True,  True,  False,   False,  'fn'),
            (True,  True,  False,   True,   'fn'),
            (True,  True,  True,    False,  'fn'),
            (True,  True,  True,    True,   'fn'),
            (None,  False, False,   False,  'absent'),
            (None,  False, False,   True,   'absent'),
            (None,  False, True,    False,  'none'),
            (None,  False, True,    True,   'fn'),
            (None,  True,  False,   False,  'none'),
            (None,  True,  False,   True,   'fn'),
            (None,  True,  True,    False,  'none'),
            (None,  True,  True,    True,   'fn'),
            ]:
            with self.subTest(hash=hash, eq=eq, compare=compare, frozen=frozen):
                @dataclass(hash=hash, eq=eq, compare=compare, frozen=frozen)
                class C:
                    pass

                # See if the result matches what's expected.
                if result == 'fn':
                    # __hash__ contains the function we generated.
                    self.assertIn('__hash__', C.__dict__)
                    self.assertIsNot(C.__dict__['__hash__'], None)
                elif result == 'absent':
                    # __hash__ is not present in our class.
                    self.assertNotIn('__hash__', C.__dict__)
                elif result == 'none':
                    # __hash__ is set to None.
                    self.assertIn('__hash__', C.__dict__)
                    self.assertIs(C.__dict__['__hash__'], None)
                else:
                    assert False, f'unknown result {result!r}'

    def test_eq_compare(self):
        # Check that if compare is True, then eq is forced to True, too.
        for eq,     compare, result in [
            (False, False,   'neither'),
            (False, True,    'both'),
            (True,  False,   'eq_only'),
            (True,  True,    'both'),
            ]:
            with self.subTest(eq=eq, compare=compare):
                @dataclass(eq=eq, compare=compare)
                class C:
                    pass

                if result == 'neither':
                    self.assertNotIn('__eq__', C.__dict__)
                    self.assertNotIn('__ne__', C.__dict__)
                    self.assertNotIn('__lt__', C.__dict__)
                    self.assertNotIn('__le__', C.__dict__)
                    self.assertNotIn('__gt__', C.__dict__)
                    self.assertNotIn('__ge__', C.__dict__)
                elif result == 'both':
                    self.assertIn('__eq__', C.__dict__)
                    self.assertIn('__ne__', C.__dict__)
                    self.assertIn('__lt__', C.__dict__)
                    self.assertIn('__le__', C.__dict__)
                    self.assertIn('__gt__', C.__dict__)
                    self.assertIn('__ge__', C.__dict__)
                elif result == 'eq_only':
                    self.assertIn('__eq__', C.__dict__)
                    self.assertIn('__ne__', C.__dict__)
                    self.assertNotIn('__lt__', C.__dict__)
                    self.assertNotIn('__le__', C.__dict__)
                    self.assertNotIn('__gt__', C.__dict__)
                    self.assertNotIn('__ge__', C.__dict__)
                else:
                    assert False, f'unknown result {result!r}'

    def test_field_no_default(self):
        @dataclass
        class C:
            x: int = field()

        self.assertEqual(repr(C(5)), 'C(x=5)')

        with self.assertRaisesRegex(TypeError,
                                    r"__init__\(\) missing 1 required "
                                    "positional argument: 'x'"):
            C()

    def test_field_default(self):
        default = object()
        @dataclass
        class C:
            x: object = field(default=default)

        self.assertIs(C.x, default)
        c = C(10)
        self.assertEqual(c.x, 10)

        # If we delete the instance attribute, we should then see the
        #  class attribute.
        del c.x
        self.assertIs(c.x, default)

        self.assertIs(C().x, default)

    def test_not_in_repr(self):
        @dataclass
        class C:
            x: int = field(repr=False)
        with self.assertRaises(TypeError):
            C()
        c = C(10)
        self.assertEqual(repr(c), 'C()')

        @dataclass
        class C:
            x: int = field(repr=False)
            y: int
        c = C(10, 20)
        self.assertEqual(repr(c), 'C(y=20)')

    def test_not_in_cmp(self):
        @dataclass
        class C:
            x: int = 0
            y: int = field(cmp=False, default=4)

        self.assertEqual(C(), C(0, 20))
        self.assertEqual(C(1, 10), C(1, 20))
        self.assertNotEqual(C(3), C(4, 10))
        self.assertNotEqual(C(3, 10), C(4, 10))

    def test_hash_field_rules(self):
        # Test all 6 cases of:
        #  hash=True/False/None
        #  cmp=True/False
        for hash_val, cmp,   result in [
            (True,    False, 'field'),
            (True,    True,  'field'),
            (False,   False, 'absent'),
            (False,   True,  'absent'),
            (None,    False, 'absent'),
            (None,    True,  'field'),
            ]:
            with self.subTest(hash_val=hash_val, cmp=cmp):
                @dataclass(hash=True)
                class C:
                    x: int = field(cmp=cmp, hash=hash_val, default=5)

                if result == 'field':
                    # __hash__ contains the field.
                    self.assertEqual(C(5).__hash__(), hash((5,)))
                elif result == 'absent':
                    # The field is not present in the hash.
                    self.assertEqual(C(5).__hash__(), hash(()))
                else:
                    assert False, f'unknown result {result!r}'

    def test_not_in_init(self):
        # If init=False, we must have a default value.
        # Otherwise, how would it get initialized?
        with self.assertRaisesRegex(TypeError,
                                    'field x has init=False, but has no '
                                    'default value or factory function'):
            @dataclass
            class C:
                x: int = field(init=False)

        with self.assertRaisesRegex(TypeError,
                                    'field z has init=False, but has no '
                                    'default value or factory function'):
            @dataclass
            class C:
                x: int
                y: int = 0
                z: int = field(init=False)
                t: int

    def test_class_marker(self):
        @dataclass
        class C:
            x: int
            y: str = field(init=False, default=None)
            z: str = field(repr=False)

        field_dict = fields(C)
        # field_dict is an OrderedDict of 3 items, each value
        #  is in __annotations__.
        self.assertIsInstance(field_dict, OrderedDict)
        for f in field_dict.values():
            self.assertIn(f.name, C.__annotations__)

        self.assertEqual(len(field_dict), 3)
        field_list = list(field_dict.values())
        self.assertEqual(field_list[0].name, 'x')
        self.assertEqual(field_list[0].type, int)
        self.assertFalse(hasattr(C, 'x'))
        self.assertTrue (field_list[0].init)
        self.assertTrue (field_list[0].repr)
        self.assertEqual(field_list[1].name, 'y')
        self.assertEqual(field_list[1].type, str)
        self.assertIsNone(getattr(C, 'y'))
        self.assertFalse(field_list[1].init)
        self.assertTrue (field_list[1].repr)
        self.assertEqual(field_list[2].name, 'z')
        self.assertEqual(field_list[2].type, str)
        self.assertFalse(hasattr(C, 'z'))
        self.assertTrue (field_list[2].init)
        self.assertFalse(field_list[2].repr)

    def test_field_order(self):
        @dataclass
        class B:
            a: str = 'B:a'
            b: str = 'B:b'
            c: str = 'B:c'

        @dataclass
        class C(B):
            b: str = 'C:b'

        self.assertEqual([(f.name, f.default) for f in fields(C).values()],
                         [('a', 'B:a'),
                          ('b', 'C:b'),
                          ('c', 'B:c')])

        @dataclass
        class D(B):
            c: str = 'D:c'

        self.assertEqual([(f.name, f.default) for f in fields(D).values()],
                         [('a', 'B:a'),
                          ('b', 'B:b'),
                          ('c', 'D:c')])

        @dataclass
        class E(D):
            a: str = 'E:a'
            d: str = 'E:d'

        self.assertEqual([(f.name, f.default) for f in fields(E).values()],
                         [('a', 'E:a'),
                          ('b', 'B:b'),
                          ('c', 'D:c'),
                          ('d', 'E:d')])

    def test_class_attrs(self):
        # We only have a class attribute if a default value is
        #  specified, either directly or via a field with a default.
        default = object()
        @dataclass
        class C:
            x: int
            y: int = field(repr=False)
            z: object = default
            t: int = field(default=100)

        self.assertFalse(hasattr(C, 'x'))
        self.assertFalse(hasattr(C, 'y'))
        self.assertIs   (C.z, default)
        self.assertEqual(C.t, 100)

    def test_disallowed_mutable_defaults(self):
        # For the known types, don't allow mutable default values.
        for typ, empty, non_empty in [(list, [], [1]),
                                      (dict, {}, {0:1}),
                                      (set, set(), set([1])),
                                      ]:
            with self.subTest(typ=typ):
                # Can't use a zero-length value.
                with self.assertRaisesRegex(ValueError,
                                            f'mutable default {typ} for field '
                                            'x is not allowed'):
                    @dataclass
                    class Point:
                        x: typ = empty


                # Nor a non-zero-length value
                with self.assertRaisesRegex(ValueError,
                                            f'mutable default {typ} for field '
                                            'y is not allowed'):
                    @dataclass
                    class Point:
                        y: typ = non_empty

                # Check subtypes also fail.
                class Subclass(typ): pass

                with self.assertRaisesRegex(ValueError,
                                            f"mutable default .*Subclass'>"
                                            ' for field z is not allowed'
                                            ):
                    @dataclass
                    class Point:
                        z: typ = Subclass()

                # Because this is a ClassVar, it can be mutable.
                @dataclass
                class C:
                    z: ClassVar[typ] = typ()

                # Because this is a ClassVar, it can be mutable.
                @dataclass
                class C:
                    x: ClassVar[typ] = Subclass()


    def test_deliberately_mutable_defaults(self):
        # If a mutable default isn't in the known list of
        #  (list, dict, set), then it's okay.
        class Mutable:
            def __init__(self):
                self.l = []

        @dataclass
        class C:
            x: Mutable

        # These 2 instances will share this value of x.
        lst = Mutable()
        o1 = C(lst)
        o2 = C(lst)
        self.assertEqual(o1, o2)
        o1.x.l.extend([1, 2])
        self.assertEqual(o1, o2)
        self.assertEqual(o1.x.l, [1, 2])
        self.assertIs(o1.x, o2.x)

    def test_no_options(self):
        # call with dataclass()
        @dataclass()
        class C:
            x: int

        self.assertEqual(repr(C(42)), 'C(x=42)')

    def test_not_tuple(self):
        # Make sure we can't be compared to a tuple.
        @dataclass
        class Point:
            x: int
            y: int
        self.assertNotEqual(Point(1, 2), (1, 2))

        # And that we can't compare to another unrelated dataclass
        @dataclass
        class C:
            x: int
            y: int
        self.assertNotEqual(Point(1, 3), C(1, 3))

    def test_base_has_init(self):
        class B:
            def __init__(self):
                pass

        # Make sure that declaring this class doesn't raise an error.
        #  The issue is that we can't override __init__ in our class,
        #  but it should be okay to add __init__ to us if our base has
        #  an __init__.
        @dataclass
        class C(B):
            x: int = 0

    def test_frozen(self):
        @dataclass(frozen=True)
        class C:
            i: int

        c = C(10)
        self.assertEqual(c.i, 10)
        with self.assertRaises(FrozenInstanceError):
            c.i = 5
        self.assertEqual(c.i, 10)

        # Check that a derived class is still frozen, even if not
        #  marked so.
        @dataclass
        class D(C):
            pass

        d = D(20)
        self.assertEqual(d.i, 20)
        with self.assertRaises(FrozenInstanceError):
            d.i = 5
        self.assertEqual(d.i, 20)

    def test_not_tuple(self):
        # Test that some of the problems with namedtuple don't happen
        #  here.
        @dataclass
        class Point3D:
            x: int
            y: int
            z: int

        @dataclass
        class Date:
            year: int
            month: int
            day: int

        self.assertNotEqual(Point3D(2017, 6, 3), Date(2017, 6, 3))
        self.assertNotEqual(Point3D(1, 2, 3), (1, 2, 3))

        # Make sure we can't unpack
        with self.assertRaisesRegex(TypeError, 'is not iterable'):
            x, y, z = Point3D(4, 5, 6)

        # Maka sure another class with the same field names isn't
        #  equal.
        @dataclass
        class Point3Dv1:
            x: int = 0
            y: int = 0
            z: int = 0
        self.assertNotEqual(Point3D(0, 0, 0), Point3Dv1())

    def test_function_annotations(self):
        # Some dummy class and instance to use as a default.
        class F:
            pass
        f = F()

        def validate_class(cls):
            # First, check __annotations__, even though they're not
            #  function annotations.
            self.assertEqual(cls.__annotations__['i'], int)
            self.assertEqual(cls.__annotations__['j'], str)
            self.assertEqual(cls.__annotations__['k'], F)
            self.assertEqual(cls.__annotations__['l'], float)
            self.assertEqual(cls.__annotations__['z'], complex)

            # Verify __init__.

            signature = inspect.signature(cls.__init__)
            # Check the return type, should be None
            self.assertIs(signature.return_annotation, None)

            # Check each parameter.
            params = iter(signature.parameters.values())
            param = next(params)
            # This is testing an internal name, and probably shouldn't be tested.
            self.assertEqual(param.name, 'self')
            param = next(params)
            self.assertEqual(param.name, 'i')
            self.assertIs   (param.annotation, int)
            self.assertEqual(param.default, inspect.Parameter.empty)
            self.assertEqual(param.kind, inspect.Parameter.POSITIONAL_OR_KEYWORD)
            param = next(params)
            self.assertEqual(param.name, 'j')
            self.assertIs   (param.annotation, str)
            self.assertEqual(param.default, inspect.Parameter.empty)
            self.assertEqual(param.kind, inspect.Parameter.POSITIONAL_OR_KEYWORD)
            param = next(params)
            self.assertEqual(param.name, 'k')
            self.assertIs   (param.annotation, F)
            # Don't test for the default, since it's set to _MISSING
            self.assertEqual(param.kind, inspect.Parameter.POSITIONAL_OR_KEYWORD)
            param = next(params)
            self.assertEqual(param.name, 'l')
            self.assertIs   (param.annotation, float)
            # Don't test for the default, since it's set to _MISSING
            self.assertEqual(param.kind, inspect.Parameter.POSITIONAL_OR_KEYWORD)
            self.assertRaises(StopIteration, next, params)


        @dataclass
        class C:
            i: int
            j: str
            k: F=f
            l: float=field(default=None)
            z: complex=field(default=3+4j, init=False)

        validate_class(C)

        # Now repeat with __hash__.
        @dataclass(frozen=True, hash=True)
        class C:
            i: int
            j: str
            k: F=f
            l: float=field(default=None)
            z: complex=field(default=3+4j, init=False)

        validate_class(C)

    def test_dont_include_other_annotations(self):
        @dataclass
        class C:
            i: int
            def foo(self) -> int:
                return 4
            @property
            def bar(self) -> int:
                return 5
        self.assertEqual(list(C.__annotations__), ['i'])
        self.assertEqual(C(10).foo(), 4)
        self.assertEqual(C(10).bar, 5)

    def test_post_init(self):
        # Just make sure it gets called
        @dataclass
        class C:
            def __dataclass_post_init__(self):
                raise CustomError()
        with self.assertRaises(CustomError):
            C()

        @dataclass
        class C:
            i: int = 10
            def __dataclass_post_init__(self):
                if self.i == 10:
                    raise CustomError()
        with self.assertRaises(CustomError):
            C()
        # post-init gets called, but doesn't raise. This is just
        #  checking that self is used correctly.
        C(5)

        # If there's not an __init__, then post-init won't get called.
        @dataclass(init=False)
        class C:
            def __dataclass_post_init__(self):
                raise CustomError()
        # Creating the class won't raise
        C()

        @dataclass
        class C:
            x: int = 0
            def __dataclass_post_init__(self):
                self.x *= 2
        self.assertEqual(C().x, 0)
        self.assertEqual(C(2).x, 4)

        # Make sure that if we'r frozen, post-init can't set
        #  attributes.
        @dataclass(frozen=True)
        class C:
            x: int = 0
            def __dataclass_post_init__(self):
                self.x *= 2
        with self.assertRaises(FrozenInstanceError):
            C()

    def test_post_init_super(self):
        # Make sure super() post-init isn't called by default.
        class B:
            def __dataclass_post_init__(self):
                raise CustomError()

        @dataclass
        class C(B):
            def __dataclass_post_init__(self):
                self.x = 5

        self.assertEqual(C().x, 5)

        # Now call super(), and it will raise
        @dataclass
        class C(B):
            def __dataclass_post_init__(self):
                super().__dataclass_post_init__()

        with self.assertRaises(CustomError):
            C()

        # Make sure post-init is called, even if not defined in our
        #  class.
        @dataclass
        class C(B):
            pass

        with self.assertRaises(CustomError):
            C()

    def test_post_init_staticmethod(self):
        flag = False
        @dataclass
        class C:
            x: int
            y: int
            @staticmethod
            def __dataclass_post_init__():
                nonlocal flag
                flag = True

        self.assertFalse(flag)
        c = C(3, 4)
        self.assertEqual((c.x, c.y), (3, 4))
        self.assertTrue(flag)

    def test_post_init_classmethod(self):
        @dataclass
        class C:
            flag = False
            x: int
            y: int
            @classmethod
            def __dataclass_post_init__(cls):
                cls.flag = True

        self.assertFalse(C.flag)
        c = C(3, 4)
        self.assertEqual((c.x, c.y), (3, 4))
        self.assertTrue(C.flag)

    def test_class_var(self):
        # Make sure ClassVars are ignored in __init__, __repr__, etc.
        @dataclass
        class C:
            x: int
            y: int = 10
            z: ClassVar[int] = 1000
            w: ClassVar[int] = 2000
            t: ClassVar[int] = 3000

        c = C(5)
        self.assertEqual(repr(c), 'C(x=5, y=10)')
        self.assertEqual(len(fields(C)), 2)                 # We have 2 fields
        self.assertEqual(len(C.__annotations__), 5)         # And 3 ClassVars
        self.assertEqual(c.z, 1000)
        self.assertEqual(c.w, 2000)
        self.assertEqual(c.t, 3000)
        C.z += 1
        self.assertEqual(c.z, 1001)
        c = C(20)
        self.assertEqual((c.x, c.y), (20, 10))
        self.assertEqual(c.z, 1001)
        self.assertEqual(c.w, 2000)
        self.assertEqual(c.t, 3000)

    def test_frozen_class_var(self):
        # Make sure ClassVars work even if we're frozen.
        @dataclass(frozen=True)
        class C:
            x: int
            y: int = 10
            z: ClassVar[int] = 1000
            w: ClassVar[int] = 2000
            t: ClassVar[int] = 3000

        c = C(5)
        self.assertEqual(repr(C(5)), 'C(x=5, y=10)')
        self.assertEqual(len(fields(C)), 2)                 # We have 2 fields
        self.assertEqual(len(C.__annotations__), 5)         # And 3 ClassVars
        self.assertEqual(c.z, 1000)
        self.assertEqual(c.w, 2000)
        self.assertEqual(c.t, 3000)
        # We can still modify the ClassVar, it's only instances that are
        #  frozen.
        C.z += 1
        self.assertEqual(c.z, 1001)
        c = C(20)
        self.assertEqual((c.x, c.y), (20, 10))
        self.assertEqual(c.z, 1001)
        self.assertEqual(c.w, 2000)
        self.assertEqual(c.t, 3000)

    def test_default_factory(self):
        # Test a factory that returns a new list.
        @dataclass
        class C:
            x: int
            y: list=field(default_factory=list)

        c0 = C(3)
        c1 = C(3)
        self.assertEqual(c0.x, 3)
        self.assertEqual(c0.y, [])
        self.assertEqual(c0, c1)
        self.assertIsNot(c0.y, c1.y)
        self.assertEqual(repr(C(5, [1])), 'C(x=5, y=[1])')

        # Test a factory that returns a shared list.
        l = []
        @dataclass
        class C:
            x: int
            y: list=field(default_factory=lambda: l)

        c0 = C(3)
        c1 = C(3)
        self.assertEqual(c0.x, 3)
        self.assertEqual(c0.y, [])
        self.assertEqual(c0, c1)
        self.assertIs(c0.y, c1.y)
        self.assertEqual(repr(C(5, [1])), 'C(x=5, y=[1])')

        # Test various other field flags.
        # repr
        @dataclass
        class C:
            x: list=field(default_factory=list, repr=False)
        self.assertEqual(repr(C()), 'C()')
        self.assertEqual(C().x, [])

        # hash
        @dataclass(hash=True)
        class C:
            x: list=field(default_factory=list, hash=False)
        self.assertEqual(repr(C()), 'C(x=[])')
        self.assertEqual(hash(C()), hash(()))

        # init (see also test_default_factory_with_no_init)
        @dataclass
        class C:
            x: list=field(default_factory=list, init=False)
        self.assertEqual(repr(C()), 'C(x=[])')

        # cmp
        @dataclass
        class C:
            x: list=field(default_factory=list, cmp=False)
        self.assertEqual(C(), C([1]))

    def test_default_factory_with_no_init(self):
        # We need a factory with a side effect.
        class Factory:
            def __init__(self):
                self.count = 0
            def incr(self):
                self.count += 1
                return self.count

        factory = Factory()

        @dataclass()
        class C:
            x: list=field(default_factory=factory.incr, init=False)

        # Make sure the default factory is called for each new instance.
        self.assertEqual(C().x, 1)
        self.assertEqual(C().x, 2)

    def test_default_factory_not_called_if_value_given(self):
        # We need a factory that we can test if it's been called.
        class Factory:
            def __init__(self):
                self.count = 0
            def incr(self):
                self.count += 1
                return self.count
        factory = Factory()

        @dataclass
        class C:
            x: int=field(default_factory=factory.incr)

        # Make sure that if a field has a default factory function,
        #  it's not called if a value is specified.
        self.assertEqual(C().x, 1)
        self.assertEqual(C(10).x, 10)
        self.assertEqual(C().x, 2)

    def x_test_classvar_default_factory(self):
        # XXX: it's an error for a ClassVar to have a factory function
        @dataclass
        class C:
            x: ClassVar[int] = field(default_factory=int)

        self.assertIs(C().x, int)

    def test_helper_fields_works_class_instance(self):
        # Check that we can call fields() on either a class or instance,
        #  and get back the same thing.
        @dataclass
        class C:
            x: int
            y: float

        self.assertIs(fields(C), fields(C(0, 0.0)))

    def test_helper_asdict(self):
        # Basic tests for asdict(), it should return a new dictionary
        @dataclass
        class C:
            x: int
            y: int
        c = C(1, 2)

        self.assertEqual(asdict(c), {'x': 1, 'y': 2})
        self.assertEqual(asdict(c), asdict(c))
        self.assertIsNot(asdict(c), asdict(c))
        c.x = 42
        self.assertEqual(asdict(c), {'x': 42, 'y': 2})
        self.assertIs(type(asdict(c)), dict)

    def test_helper_asdict_raises_on_classes(self):
        # asdict() should raise on a class object
        @dataclass
        class C:
            x: int
            y: int
        with self.assertRaisesRegex(ValueError, 'dataclass instance'):
            asdict(C)
        with self.assertRaisesRegex(ValueError, 'dataclass instance'):
            asdict(int)

    def test_helper_asdict_copy_values(self):
        @dataclass
        class C:
            x: int
            y: List[int] = field(default_factory=list)
        initial = []
        c = C(1, initial)
        d = asdict(c)
        self.assertEqual(d['y'], initial)
        self.assertIsNot(d['y'], initial)
        c = C(1)
        d = asdict(c)
        d['y'].append(1)
        self.assertEqual(c.y, [])

    def test_helper_asdict_no_copy(self):
        @dataclass
        class C:
            x: int
            y: List[int] = field(default_factory=list)
        initial = []
        c = C(1, initial)
        d = asdict(c, copy_function=None)
        self.assertIs(d['y'], initial)
        c = C(1)
        d = asdict(c, copy_function=None)
        d['y'].append(1)
        self.assertEqual(c.y, [1])

    def test_helper_asdict_nested(self):
        @dataclass
        class UserId:
            token: int
            group: int
        @dataclass
        class User:
            name: str
            id: UserId
        u = User('Joe', UserId(123, 1))
        d = asdict(u, nested=True)
        self.assertEqual(d, {'name': 'Joe', 'id': {'token': 123, 'group': 1}})
        self.assertIsNot(asdict(u, nested=True), asdict(u, nested=True))
        u.id.group = 2
        self.assertEqual(asdict(u, nested=True), {'name': 'Joe',
                                                  'id': {'token': 123, 'group': 2}})

    def test_helper_asdict_factory(self):
        @dataclass
        class C:
            x: int
            y: int
        c = C(1, 2)
        d = asdict(c, dict_factory=OrderedDict)
        self.assertEqual(d, OrderedDict([('x', 1), ('y', 2)]))
        self.assertIsNot(d, asdict(c, dict_factory=OrderedDict))
        c.x = 42
        d = asdict(c, dict_factory=OrderedDict)
        self.assertEqual(d, OrderedDict([('x', 42), ('y', 2)]))
        self.assertIs(type(d), OrderedDict)

    def test_helper_astuple(self):
        # Basic tests for astuple(), it should return a new tuple
        @dataclass
        class C:
            x: int
            y: int = 0
        c = C(1)

        self.assertEqual(astuple(c), (1, 0))
        self.assertEqual(astuple(c), astuple(c))
        self.assertIsNot(astuple(c), astuple(c))
        c.y = 42
        self.assertEqual(astuple(c), (1, 42))
        self.assertIs(type(astuple(c)), tuple)

    def test_helper_astuple_raises_on_classes(self):
        # astuple() should raise on a class object
        @dataclass
        class C:
            x: int
            y: int
        with self.assertRaisesRegex(ValueError, 'dataclass instance'):
            astuple(C)
        with self.assertRaisesRegex(ValueError, 'dataclass instance'):
            astuple(int)

    def test_helper_tuple_copy_values(self):
        @dataclass
        class C:
            x: int
            y: List[int] = field(default_factory=list)
        initial = []
        c = C(1, initial)
        t = astuple(c)
        self.assertEqual(t[1], initial)
        self.assertIsNot(t[1], initial)
        c = C(1)
        t = astuple(c)
        t[1].append(1)
        self.assertEqual(c.y, [])

    def test_helper_astuple_no_copy(self):
        @dataclass
        class C:
            x: int
            y: List[int] = field(default_factory=list)
        initial = []
        c = C(1, initial)
        t = astuple(c, copy_function=None)
        self.assertIs(t[1], initial)
        c = C(1)
        t = astuple(c, copy_function=None)
        t[1].append(1)
        self.assertEqual(c.y, [1])

    def test_helper_astuple_nested(self):
        @dataclass
        class UserId:
            token: int
            group: int
        @dataclass
        class User:
            name: str
            id: UserId
        u = User('Joe', UserId(123, 1))
        t = astuple(u, nested=True)
        self.assertEqual(t, ('Joe', (123, 1)))
        self.assertIsNot(astuple(u, nested=True), astuple(u, nested=True))
        u.id.group = 2
        self.assertEqual(astuple(u, nested=True), ('Joe', (123, 2)))

    def test_helper_astuple_factory(self):
        @dataclass
        class C:
            x: int
            y: int
        NT = namedtuple('NT', 'x y')
        def nt(lst):
            return NT(*lst)
        c = C(1, 2)
        t = astuple(c, tuple_factory=nt)
        self.assertEqual(t, NT(1, 2))
        self.assertIsNot(t, astuple(c, tuple_factory=nt))
        c.x = 42
        t = astuple(c, tuple_factory=nt)
        self.assertEqual(t, NT(42, 2))
        self.assertIs(type(t), NT)

    def test_dynamic_class_creation(self):
        cls_dict = {'__annotations__': OrderedDict(x=int, y=int),
                    }

        # Create the class.
        cls = type('C', (), cls_dict)

        # Make it a dataclass.
        cls1 = dataclass(cls)

        self.assertEqual(cls1, cls)
        self.assertEqual(asdict(cls(1, 2)), {'x': 1, 'y': 2})

    def test_dynamic_class_creation_using_field(self):
        cls_dict = {'__annotations__': OrderedDict(x=int, y=int),
                    'y': field(default=5),
                    }

        # Create the class.
        cls = type('C', (), cls_dict)

        # Make it a dataclass.
        cls1 = dataclass(cls)

        self.assertEqual(cls1, cls)
        self.assertEqual(asdict(cls1(1)), {'x': 1, 'y': 5})

    def test_init_in_order(self):
        @dataclass
        class C:
            a: int
            b: int = field()
            c: list = field(default_factory=list, init=False)
            d: list = field(default_factory=list)
            e: int = field(default=4, init=False)
            f: int = 4

        calls = []
        def setattr(self, name, value):
            calls.append((name, value))

        C.__setattr__ = setattr
        c = C(0, 1)
        self.assertEqual(('a', 0), calls[0])
        self.assertEqual(('b', 1), calls[1])
        self.assertEqual(('c', []), calls[2])
        self.assertEqual(('d', []), calls[3])
        self.assertNotIn(('e', 4), calls)
        self.assertEqual(('f', 4), calls[4])

    def test_items_in_dicts(self):
        @dataclass
        class C:
            a: int
            b: list = field(default_factory=list, init=False)
            c: list = field(default_factory=list)
            d: int = field(default=4, init=False)
            e: int = 0

        c = C(0)
        # Class dict
        self.assertNotIn('a', C.__dict__)
        self.assertNotIn('b', C.__dict__)
        self.assertNotIn('c', C.__dict__)
        self.assertIn('d', C.__dict__)
        self.assertEqual(C.d, 4)
        self.assertIn('e', C.__dict__)
        self.assertEqual(C.e, 0)
        # Instance dict
        self.assertIn('a', c.__dict__)
        self.assertEqual(c.a, 0)
        self.assertIn('b', c.__dict__)
        self.assertEqual(c.b, [])
        self.assertIn('c', c.__dict__)
        self.assertEqual(c.c, [])
        self.assertNotIn('d', c.__dict__)
        self.assertIn('e', c.__dict__)
        self.assertEqual(c.e, 0)

    def test_alternate_classmethod_constructor(self):
        # Since __dataclass_post_init__ can't take params, use a
        #  classmethod alternate constructor. This is mostly an
        #  example to show how to use this technique.
        @dataclass
        class C:
            x: int
            @classmethod
            def from_file(cls, filename):
                # In a real example, create a new instance
                #  and populate 'x' from contents of a file.
                value_in_file = 20
                return cls(value_in_file)

        self.assertEqual(C.from_file('filename').x, 20)

    def test_dataclassses_pickleadble(self):
        global P, Q, R
        @dataclass
        class P:
            x: int
            y: int = 0
        @dataclass
        class Q:
            x: int
            y: int = field(default=0, init=False)
        @dataclass
        class R:
            x: int
            y: List[int] = field(default_factory=list)
        q = Q(1)
        q.y = 2
        samples = [P(1), P(1, 2), Q(1), q, R(1), R(1, [2, 3, 4])]
        for sample in samples:
            for proto in range(pickle.HIGHEST_PROTOCOL + 1):
                with self.subTest(sample=sample, proto=proto):
                    new_sample = pickle.loads(pickle.dumps(sample, proto))
                    self.assertEqual(sample.x, new_sample.x)
                    self.assertEqual(sample.y, new_sample.y)
                    self.assertIsNot(sample, new_sample)
                    new_sample.x = 42
                    another_new_sample = pickle.loads(pickle.dumps(new_sample, proto))
                    self.assertEqual(new_sample.x, another_new_sample.x)
                    self.assertEqual(sample.y, another_new_sample.y)


def main():
    unittest.main()


if __name__ == '__main__':
    main()<|MERGE_RESOLUTION|>--- conflicted
+++ resolved
@@ -6,11 +6,7 @@
 import inspect
 import unittest
 from typing import ClassVar, Any, List
-<<<<<<< HEAD
 from collections import OrderedDict, namedtuple
-=======
-from collections import OrderedDict
->>>>>>> d0955bee
 
 # Just any custom exception we can catch.
 class CustomError(Exception): pass
