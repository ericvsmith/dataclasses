--- conflicted
+++ resolved
@@ -568,13 +568,6 @@
         #  init=<not-the-default-init-value>)? It makes no sense for
         #  ClassVar and InitVar to specify init=<anything>.
 
-    # If init=False, we must have a default value.  Otherwise,
-    # how would it get initialized?
-    if (not f.init and f.default is _MISSING and
-            f.default_factory is _MISSING):
-        raise TypeError(f'field {f.name} has init=False, but '
-                        'has no default value or factory function')
-
     # For real fields, disallow mutable defaults for known types.
     if f._field_type is _FIELD and isinstance(f.default, (list, dict, set)):
         raise ValueError(f'mutable default {type(f.default)} for field '
@@ -628,26 +621,8 @@
     # Now find fields in our class.  While doing so, validate some
     #  things, and set the default values (as class attributes)
     #  where we can.
-<<<<<<< HEAD
     for f in _find_fields(cls):
         fields[f.name] = f
-=======
-    for name, type_, f in _find_fields(cls):
-        fields[name] = f
-
-        # The name and type must not be filled in before hand: we
-        #  grabbed them from the annotations.
-        assert f.name is None and f.type is None
-
-        # Set the field name and type, which we don't know until now.
-        f.name = name
-        f.type = type_
-
-        # Validations for fields directly on our class.  This is
-        #  delayed until now, instead of in the Field() constructor,
-        #  since only here do we know the field name, which allows
-        #  better error reporting.
->>>>>>> bf2c7f42
 
         # If the class attribute (which is the default value for
         #  this field) exists and is of type 'Field', replace it
