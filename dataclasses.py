import sys
from copy import deepcopy
import collections
import inspect

__all__ = ['dataclass',
           'field',
           'FrozenInstanceError',

           # Helper functions.
           'fields',
           'asdict',
           'astuple',
           ]

# Just for development, I'll remove this before shipping.
_debug = False

# Raised when an attempt is made to modify a frozen class.
class FrozenInstanceError(AttributeError): pass

# A sentinel object to detect if a parameter is supplied or not.
_MISSING = object()

# A sentinel object for default values to signal that a
#  default-factory will be used.
# This is given a nice repr() which will appear in the function
#  signature of dataclasses' constructors.
class _HAS_DEFAULT_FACTORY_CLASS:
    def __repr__(self):
        return '<factory>'
_HAS_DEFAULT_FACTORY = _HAS_DEFAULT_FACTORY_CLASS()

# The name of an attribute on the class where we store the Field
#  objects. Also used to check if a class is a Data Class.
_MARKER = '__dataclass_fields__'

# The name of the function, that if it exists, is called at the end of
# __init__.
_POST_INIT_NAME = '__dataclass_post_init__'

# Instances of Field are only ever created from within this module,
#  and only from the field() function, although Field instances are
#  exposed externally as (conceptually) read-only objects.
# name and type are filled in after the fact, not in __init__. They're
#  not known at the time this class is instantiated, but it's
#  convenient if they're available later.
# When cls._MARKER is filled in with a list of Field objects, the name
#  and type fields will have been populated.
class Field:
    __slots__ = ('name',
                 'type',
                 'default',
                 'default_factory',
                 'repr',
                 'hash',
                 'init',
                 'cmp',
                 )

    def __init__(self, default, default_factory, init, repr, hash, cmp):
        self.name = None
        self.type = None
        self.default = default
        self.default_factory = default_factory
        self.init = init
        self.repr = repr
        self.hash = hash
        self.cmp = cmp

    def __repr__(self):
        return ('Field('
                f'name={self.name!r},'
                f'type={self.type},'
                f'default={"_MISSING" if self.default is _MISSING else self.default},'
                f'default_factory={"_MISSING" if self.default_factory is _MISSING else self.default_factory},'
                f'init={self.init},'
                f'repr={self.repr},'
                f'hash={self.hash},'
                f'cmp={self.cmp}'
                ')')


# This function is used instead of exposing Field creation directly,
#  so that a type checker can be told (via overloads) that this is a
#  function whose type depends on its parameters.
def field(*, default=_MISSING, default_factory=_MISSING, init=True, repr=True,
          hash=None, cmp=True):
    if default is not _MISSING and default_factory is not _MISSING:
        raise ValueError('cannot specify both default and default_factory')
    return Field(default, default_factory, init, repr, hash, cmp)


def _tuple_str(obj_name, fields):
    # Return a string representing each field of obj_name as a tuple
    #  member. So, if fields is ['x', 'y'] and obj_name is "self",
    #  return "(self.x,self.y)".

    # Special case for the 0-tuple.
    if len(fields) == 0:
        return '()'
    # Note the trailing comma, needed for 1-tuple.
    return f'({",".join([f"{obj_name}.{f.name}" for f in fields])},)'


def _create_fn(name, args, body, globals=None, locals=None,
               return_type=_MISSING):
    # Note that we mutate locals when exec() is called. Caller beware!
    if locals is None:
        locals = {}
    return_annotation = ''
    if return_type is not _MISSING:
        locals['_return_type'] = return_type
        return_annotation = '->_return_type'
    args = ','.join(args)
    body = '\n'.join(f' {b}' for b in body)

    txt = f'def {name}({args}){return_annotation}:\n{body}'

    if _debug:
        print(txt)
        print('locals:', locals)
        print('globals:', globals)
        print()

    exec(txt, globals, locals)
    return locals[name]


def _field_assign(frozen, name, value, self_name):
    # If we're a frozen class, then assign to our fields in __init__
    #  via object.__setattr__.  Otherwise, just use a simple
    #  assignment.
    # self_name is what "self" is called in this function: don't
    #  hard-code "self", since that might be a field name.
    if frozen:
        return f'object.__setattr__({self_name},{name!r},{value})'
    return f'{self_name}.{name}={value}'


def _field_init(f, frozen, globals, self_name):
    # Return the text of the line in the body of __init__ that will initialize
    #  this field.

    default_name = f'_dflt_{f.name}'
    if f.default_factory is not _MISSING:
        if f.init:
            # This field has a default factory.  If a parameter is
            #  given, use it.  If not, call the factory.
            globals[default_name] = f.default_factory
            value = (f'{default_name}() '
                     f'if {f.name} is _HAS_DEFAULT_FACTORY '
                     f'else {f.name}')
        else:
            # This is a field that's not in the __init__ params, but
            #  has a default factory function.  It needs to be
            #  initialized here by calling the factory function,
            #  because there's no other way to initialize it.

            # For a field initialized with a default=defaultvalue, the
            #  class dict just has the default value
            #  (cls.fieldname=defaultvalue). But that won't work for a
            #  default factory, the factory must be called in __init__
            #  and we must assign that to self.fieldname. We can't
            #  fall back to the class dict's value, both because it's
            #  not set, and because it might be different per-class
            #  (which, after all, is why we have a factory function!).

            globals[default_name] = f.default_factory
            value = f'{default_name}()'
    else:
        # No default factory.
        if f.init:
            if f.default is _MISSING:
                # There's no default, just do an assignment.
                value = f.name
            elif f.default is not _MISSING:
                globals[default_name] = f.default
                value = f.name
        else:
            # This field does not need initialization. Signify that to
            #  the caller by returning None.
            return None

    # Now, actually generate the field assignment.
    return _field_assign(frozen, f.name, value, self_name)


def _init_param(f):
    # Return the __init__ parameter string for this field.
    #  For example, the equivalent of 'x:int=3' (except instead of 'int',
    #  reference a variable set to int, and instead of '3', reference a
    #  variable set to 3).
    if f.default is _MISSING and f.default_factory is _MISSING:
        # There's no default, and no default_factory, just
        #  output the variable name and type.
        default = ''
    elif f.default is not _MISSING:
        # There's a default, this will be the name that's used to look it up.
        default = f'=_dflt_{f.name}'
    elif f.default_factory is not _MISSING:
        # There's a factory function. Set a marker.
        default = '=_HAS_DEFAULT_FACTORY'
    return f'{f.name}:_type_{f.name}{default}'


def _init_fn(fields, frozen, has_post_init, self_name):
    # Make sure we don't have fields without defaults following fields
    #  with defaults.  This actually would be caught when exec-ing the
    #  function source code, but catching it here gives a better error
    #  message, and future-proofs us in case we build up function using
    #  ast.
    seen_default = False
    for f in fields:
        # Only consider fields in the __init__ call.
        if f.init:
            if not (f.default is _MISSING and f.default_factory is _MISSING):
                seen_default = True
            elif seen_default:
                raise TypeError(f'non-default argument {f.name!r} '
                                'follows default argument')

    globals = {'_MISSING': _MISSING,
               '_HAS_DEFAULT_FACTORY': _HAS_DEFAULT_FACTORY}

    body_lines = []
    for f in fields:
        line = _field_init(f, frozen, globals, self_name)
        if line is not None:
            # line is None means that this field doesn't require
            #  initialization. Just skip it.
            body_lines.append(line)

    # Does this class have an post-init function?
    if has_post_init:
        body_lines += [f'{self_name}.{_POST_INIT_NAME}()']

    # If no body lines, add 'pass'.
    if len(body_lines) == 0:
        body_lines = ['pass']

    locals = {f'_type_{f.name}': f.type for f in fields}
    return _create_fn('__init__',
                      [self_name] +[_init_param(f) for f in fields if f.init],
                      body_lines,
                      locals=locals,
                      globals=globals,
                      return_type=None)


def _repr_fn(fields):
    return _create_fn('__repr__',
                      ['self'],
                      ['return self.__class__.__name__ + f"(' +
                       ', '.join([f"{f.name}={{self.{f.name}!r}}"
                                  for f in fields]) +
                       ')"'])


def _frozen_setattr(self, name, value):
    raise FrozenInstanceError(f'cannot assign to field {name!r}')


def _frozen_delattr(self, name):
    raise FrozenInstanceError(f'cannot delete field {name!r}')


def _cmp_fn(name, op, self_tuple, other_tuple):
    # Create a comparison function.  If the fields in the object are
    #  named 'x' and 'y', then self_tuple is the string
    #  '(self.x,self.y)' and other_tuple is the string
    #  '(other.x,other.y)'.

    return _create_fn(name,
                      ['self', 'other'],
                      [ 'if other.__class__ is self.__class__:',
                       f' return {self_tuple}{op}{other_tuple}',
                        'return NotImplemented'])


def _set_eq_fns(cls, fields):
    # Create and set the equality comparison methods on cls.
    # Pre-compute self_tuple and other_tuple, then re-use them for
    #  each function.
    self_tuple = _tuple_str('self', fields)
    other_tuple = _tuple_str('other', fields)
    for name, op in [('__eq__', '=='),
                     ('__ne__', '!='),
                     ]:
        _set_attribute(cls, name, _cmp_fn(name, op, self_tuple, other_tuple))


def _set_compare_fns(cls, fields):
    # Create and set the comparison methods on cls.
    # Pre-compute self_tuple and other_tuple, then re-use them for
    #  each function.
    self_tuple = _tuple_str('self', fields)
    other_tuple = _tuple_str('other', fields)
    for name, op in [('__lt__', '<'),
                     ('__le__', '<='),
                     ('__gt__', '>'),
                     ('__ge__', '>='),
                     ]:
        _set_attribute(cls, name, _cmp_fn(name, op, self_tuple, other_tuple))


def _hash_fn(fields):
    self_tuple = _tuple_str('self', fields)
    return _create_fn('__hash__',
                      ['self'],
                      [f'return hash({self_tuple})'])


def _find_fields(cls):
    # Return a list tuples of of (name, type, Field()), in order, for
    #  this class (and no super-classes).  Fields are found from
    #  __annotations__ (which is guaranteed to be ordered).  Default
    #  values are from class attributes, if a field has a default.  If
    #  the default value is a Field(), then it contains additional
    #  info beyond (and possibly including) the actual default value.
    #  Fields which are ClassVars are ignored.

    annotations = getattr(cls, '__annotations__', {})

    results = []
    for a_name, a_type in annotations.items():
        # If this is a ClassVar, ignore it. It makes no sense for a
        #  ClassVar to be a field.

        # If typing has not been imported, then it's impossible for
        #  any annotation to be a ClassVar. So, only look for ClassVar
        #  if typing has been imported.
        typing = sys.modules.get('typing')
        if typing is not None:
            # This test uses a typing internal class, but it's the best
            #  way to test if this is a ClassVar.
            if type(a_type) is typing._ClassVar:
                # This field is a ClassVar. Ignore it.
                continue

        # If the default value isn't derived from field, then it's
        #  only a normal default value.  Convert it to a Field().
        default = getattr(cls, a_name, _MISSING)
        if isinstance(default, Field):
            f = default
        else:
            f = field(default=default)
        results.append((a_name, a_type, f))
    return results


def _set_attribute(cls, name, value):
    # Raise AttributeError if an attribute by this name already
    #  exists.
    if name in cls.__dict__:
        raise AttributeError(f'Cannot overwrite attribute {name} '
                             f'in {cls.__name__}')
    setattr(cls, name, value)


def _process_class(cls, repr, eq, compare, hash, init, frozen):
    # Use an OrderedDict because:
    #  - Order matters!
    #  - Derived class fields overwrite base class fields.
    fields = collections.OrderedDict()

    # Find our base classes in reverse MRO order, and exclude
    #  ourselves.  In reversed order so that more derived classes
    #  override earlier field definitions in base classes.
    for b in cls.__mro__[-1:0:-1]:
        # Only process classes that have been processed by our
        #  decorator.  That is, they have a _MARKER attribute.
        b_fields = getattr(b, _MARKER, None)
        if b_fields:
            for f in b_fields.values():
                fields[f.name] = f

    # Now find fields in our class.  While doing so, validate some
    #  things, and set the default values (as class attributes)
    #  where we can.
    for name, type_, f in _find_fields(cls):
        fields[name] = f

        # The name and type must not be filled in before hand: we
        #  grabbed them from the annotations.
        assert f.name is None and f.type is None

        # Set the field name and type, which we don't know until now.
        f.name = name
        f.type = type_

        # Validations for fields directly on our class.  This is
        #  delayed until now, instead of in the Field() constructor,
        #  since only here do we know the field name, which allows
        #  better error reporting.

        # If init=False, we must have a default value.  Otherwise,
        # how would it get initialized?
        if (not f.init and f.default is _MISSING and
                           f.default_factory is _MISSING):
            raise TypeError(f'field {name} has init=False, but '
                            'has no default value or factory function')

        # If the class attribute (which is the default value for
        #  this field) exists and is of type 'Field', replace it
        #  with the real default.  This is so that normal class
        #  introspection sees a real default value.
        if isinstance(getattr(cls, name, None), Field):
            if f.default is _MISSING:
                # If there's no default, delete the class attribute.
                #  This happens if we specify field(repr=False), for
                #  example.  The class attribute should not be set at
                #  all in the post-processed class.
                delattr(cls, name)
            else:
                setattr(cls, name, f.default)

        # Disallow mutable defaults for known types.
        if isinstance(f.default, (list, dict, set)):
            # XXX: include a statement about using a factory in the error message
            raise ValueError(f'mutable default {type(f.default)} for field '
                             f'{name} is not allowed')

    # Just to save some typing in the code below, get the fields as a list.
    field_list = list(fields.values())

    # Remember all of the fields on our class (including bases).  This
    #  marks this class as being a dataclass.
    setattr(cls, _MARKER, fields)

    # We also need to check if a parent class is frozen: frozen has to
    #  be inherited down.
    is_frozen = frozen or cls.__setattr__ is _frozen_setattr

    # If we're generating comparison methods, also generate the eq methods.
    if compare:
        eq = True

    if init:
        # Does this class have a post-init function?
        has_post_init = hasattr(cls, _POST_INIT_NAME)
        _set_attribute(cls, '__init__',
                       _init_fn(field_list,
                                is_frozen,
                                has_post_init,

                                # The name to use for the "self" param
                                #  in __init__.  Use "self" if possible.
                                '__dataclass_self__' if 'self' in fields
                                    else 'self',
                                ))
    if repr:
        _set_attribute(cls, '__repr__',
                       _repr_fn(list(filter(lambda f: f.repr, field_list))))

    if is_frozen:
        _set_attribute(cls, '__setattr__', _frozen_setattr)
        _set_attribute(cls, '__delattr__', _frozen_delattr)

    generate_hash = False
    if hash is None:
        if eq and frozen:
            # Generate a hash function.
            generate_hash = True
        elif eq and not frozen:
            # Not hashable.
            _set_attribute(cls, '__hash__', None)
        elif not eq:
            # Otherwise, use the base class definition of hash().  That is,
            #  don't set anything on this class.
            pass
        else:
            assert "can't get here"
    else:
        generate_hash = hash
    if generate_hash:
        _set_attribute(cls, '__hash__',
                       _hash_fn(list(filter(lambda f: f.cmp
                                                      if f.hash is None
                                                      else f.hash,
                                            field_list))))

    if eq:
        # Create and __eq__ and __ne__ methods.
        _set_eq_fns(cls, list(filter(lambda f: f.cmp, field_list)))

    if compare:
        # Create and __lt__, __le__, __gt__, and __ge__ methods.
        # Create and set the comparison functions.
        _set_compare_fns(cls, list(filter(lambda f: f.cmp, field_list)))

    if not getattr(cls, '__doc__'):
        # Create a class doc-string
        cls.__doc__ = \
            cls.__name__ + str(inspect.signature(cls)).replace(' -> None', '')

    return cls


# _cls should never be specified by keyword, so start it with an
#  underscore. The presense of _cls is used to detect if this
#  decorator is being called with parameters or not.
def dataclass(_cls=None, *, init=True, repr=True, hash=None, eq=True,
              compare=True, frozen=False):
    def wrap(cls):
        return _process_class(cls, repr, eq, compare, hash, init, frozen)

    # See if we're being called as @dataclass or @dataclass().
    if _cls is None:
        # We're called as @dataclass().
        return wrap

    # We're called as @dataclass, with a class.
    return wrap(_cls)


def fields(cls):
    return getattr(cls, _MARKER)


<<<<<<< HEAD
def asdict(obj, *, dict_factory=dict):
=======
def isdataclass(obj):
    return not isinstance(obj, type) and hasattr(obj, _MARKER)


def asdict(obj):
>>>>>>> feaef26f
    """Get the fields of a dataclass instance as a new dictionary mapping
    field names to field values. Example usage::

      @dataclass
      class C:
          x: int
          y: int

      c = C(1, 2)
      assert asdict(c) == {'x': 1, 'y': 2}

    If given, 'dict_factory' will be used instead of built-in dict.
    The function applies recursively to field values that are
    dataclass instances. This will also look into built-in containers: tuples,
    lists, and dicts.
    """
    if not isdataclass(obj):
        raise TypeError("asdict() should be called on dataclass instances")
    return _asdict_inner(obj, dict_factory)

def _asdict_inner(obj, dict_factory):
    if isdataclass(obj):
        result = []
        for name in fields(obj):
            value = _asdict_inner(getattr(obj, name))
            result.append((name, value))
        return dict_factory(result)
    elif isinstance(obj, (list, tuple)):
        value = type(obj)(_asdict_inner(v, dict_factory) for v in obj)
    elif isinstance(obj, dict):
        value = type(obj)((_asdict_inner(k, dict_factory), _asdict_inner(v, dict_factory))
                          for k, v in obj.items())
    else:
        return deepcopy(obj)


def astuple(obj, *, tuple_factory=tuple):
    """Get the fields of a dataclass instance as a new tuple of field values.
    Example usage::

      @dataclass
      class C:
          x: int
          y: int

    c = C(1, 2)
    assert asdtuple(c) == (1, 2)

    If given, 'tuple_factory' will be used instead of built-in tuple.
    The function applies recursively to field values that are
    dataclass instances. This will also look into built-in containers: tuples,
    lists, and dicts.
    """
    if isinstance(obj, type) or not hasattr(obj, _MARKER):
        raise TypeError("astuple() should be called on dataclass instances")
    return _astuple_inner(obj, tuple_factory)

def _astuple_inner(obj, tuple_factory):
    if isdataclass(obj):
        result = []
        for name in fields(obj):
            value = _astuple_inner(getattr(obj, name))
            result.append(value)
        return tuple_factory(result)
    elif isinstance(obj, (list, tuple)):
        value = type(obj)(_astuple_inner(v, tuple_factory) for v in obj)
    elif isinstance(obj, dict):
        value = type(obj)((_astuple_inner(k, tuple_factory), _astuple_inner(v, tuple_factory))
                          for k, v in obj.items())
    else:
        return deepcopy(obj)<|MERGE_RESOLUTION|>--- conflicted
+++ resolved
@@ -518,15 +518,11 @@
     return getattr(cls, _MARKER)
 
 
-<<<<<<< HEAD
-def asdict(obj, *, dict_factory=dict):
-=======
 def isdataclass(obj):
     return not isinstance(obj, type) and hasattr(obj, _MARKER)
 
 
-def asdict(obj):
->>>>>>> feaef26f
+def asdict(obj, *, dict_factory=dict):
     """Get the fields of a dataclass instance as a new dictionary mapping
     field names to field values. Example usage::
 
