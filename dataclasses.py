import sys
from copy import deepcopy
import collections
import inspect

__all__ = ['dataclass',
           'field',
           'FrozenInstanceError',

           # Helper functions.
           'fields',
           'isdataclass',
           'asdict',
           'astuple',
           'replace'
           ]

# Just for development, I'll remove this before shipping.
_debug = False

# Raised when an attempt is made to modify a frozen class.
class FrozenInstanceError(AttributeError): pass

# A sentinel object to detect if a parameter is supplied or not.
_MISSING = object()

# A sentinel object for default values to signal that a
#  default-factory will be used.
# This is given a nice repr() which will appear in the function
#  signature of dataclasses' constructors.
class _HAS_DEFAULT_FACTORY_CLASS:
    def __repr__(self):
        return '<factory>'
_HAS_DEFAULT_FACTORY = _HAS_DEFAULT_FACTORY_CLASS()

# The name of an attribute on the class where we store the Field
#  objects. Also used to check if a class is a Data Class.
_MARKER = '__dataclass_fields__'

# The name of the function, that if it exists, is called at the end of
# __init__.
_POST_INIT_NAME = '__dataclass_post_init__'

# Instances of Field are only ever created from within this module,
#  and only from the field() function, although Field instances are
#  exposed externally as (conceptually) read-only objects.
# name and type are filled in after the fact, not in __init__. They're
#  not known at the time this class is instantiated, but it's
#  convenient if they're available later.
# When cls._MARKER is filled in with a list of Field objects, the name
#  and type fields will have been populated.
class Field:
    __slots__ = ('name',
                 'type',
                 'default',
                 'default_factory',
                 'repr',
                 'hash',
                 'init',
                 'cmp',
                 )

    def __init__(self, default, default_factory, init, repr, hash, cmp):
        self.name = None
        self.type = None
        self.default = default
        self.default_factory = default_factory
        self.init = init
        self.repr = repr
        self.hash = hash
        self.cmp = cmp

    def __repr__(self):
        return ('Field('
                f'name={self.name!r},'
                f'type={self.type},'
                f'default={"_MISSING" if self.default is _MISSING else self.default},'
                f'default_factory={"_MISSING" if self.default_factory is _MISSING else self.default_factory},'
                f'init={self.init},'
                f'repr={self.repr},'
                f'hash={self.hash},'
                f'cmp={self.cmp}'
                ')')


# This function is used instead of exposing Field creation directly,
#  so that a type checker can be told (via overloads) that this is a
#  function whose type depends on its parameters.
def field(*, default=_MISSING, default_factory=_MISSING, init=True, repr=True,
          hash=None, cmp=True):
    if default is not _MISSING and default_factory is not _MISSING:
        raise ValueError('cannot specify both default and default_factory')
    return Field(default, default_factory, init, repr, hash, cmp)


def _tuple_str(obj_name, fields):
    # Return a string representing each field of obj_name as a tuple
    #  member. So, if fields is ['x', 'y'] and obj_name is "self",
    #  return "(self.x,self.y)".

    # Special case for the 0-tuple.
    if len(fields) == 0:
        return '()'
    # Note the trailing comma, needed for 1-tuple.
    return f'({",".join([f"{obj_name}.{f.name}" for f in fields])},)'


def _create_fn(name, args, body, globals=None, locals=None,
               return_type=_MISSING):
    # Note that we mutate locals when exec() is called. Caller beware!
    if locals is None:
        locals = {}
    return_annotation = ''
    if return_type is not _MISSING:
        locals['_return_type'] = return_type
        return_annotation = '->_return_type'
    args = ','.join(args)
    body = '\n'.join(f' {b}' for b in body)

    txt = f'def {name}({args}){return_annotation}:\n{body}'

    if _debug:
        print(txt)
        print('locals:', locals)
        print('globals:', globals)
        print()

    exec(txt, globals, locals)
    return locals[name]


def _field_assign(frozen, name, value, self_name):
    # If we're a frozen class, then assign to our fields in __init__
    #  via object.__setattr__.  Otherwise, just use a simple
    #  assignment.
    # self_name is what "self" is called in this function: don't
    #  hard-code "self", since that might be a field name.
    if frozen:
        return f'object.__setattr__({self_name},{name!r},{value})'
    return f'{self_name}.{name}={value}'


def _field_init(f, frozen, globals, self_name):
    # Return the text of the line in the body of __init__ that will initialize
    #  this field.

    default_name = f'_dflt_{f.name}'
    if f.default_factory is not _MISSING:
        if f.init:
            # This field has a default factory.  If a parameter is
            #  given, use it.  If not, call the factory.
            globals[default_name] = f.default_factory
            value = (f'{default_name}() '
                     f'if {f.name} is _HAS_DEFAULT_FACTORY '
                     f'else {f.name}')
        else:
            # This is a field that's not in the __init__ params, but
            #  has a default factory function.  It needs to be
            #  initialized here by calling the factory function,
            #  because there's no other way to initialize it.

            # For a field initialized with a default=defaultvalue, the
            #  class dict just has the default value
            #  (cls.fieldname=defaultvalue). But that won't work for a
            #  default factory, the factory must be called in __init__
            #  and we must assign that to self.fieldname. We can't
            #  fall back to the class dict's value, both because it's
            #  not set, and because it might be different per-class
            #  (which, after all, is why we have a factory function!).

            globals[default_name] = f.default_factory
            value = f'{default_name}()'
    else:
        # No default factory.
        if f.init:
            if f.default is _MISSING:
                # There's no default, just do an assignment.
                value = f.name
            elif f.default is not _MISSING:
                globals[default_name] = f.default
                value = f.name
        else:
            # This field does not need initialization. Signify that to
            #  the caller by returning None.
            return None

    # Now, actually generate the field assignment.
    return _field_assign(frozen, f.name, value, self_name)


def _init_param(f):
    # Return the __init__ parameter string for this field.
    #  For example, the equivalent of 'x:int=3' (except instead of 'int',
    #  reference a variable set to int, and instead of '3', reference a
    #  variable set to 3).
    if f.default is _MISSING and f.default_factory is _MISSING:
        # There's no default, and no default_factory, just
        #  output the variable name and type.
        default = ''
    elif f.default is not _MISSING:
        # There's a default, this will be the name that's used to look it up.
        default = f'=_dflt_{f.name}'
    elif f.default_factory is not _MISSING:
        # There's a factory function. Set a marker.
        default = '=_HAS_DEFAULT_FACTORY'
    return f'{f.name}:_type_{f.name}{default}'


def _init_fn(fields, frozen, has_post_init, self_name):
    # Make sure we don't have fields without defaults following fields
    #  with defaults.  This actually would be caught when exec-ing the
    #  function source code, but catching it here gives a better error
    #  message, and future-proofs us in case we build up function using
    #  ast.
    seen_default = False
    for f in fields:
        # Only consider fields in the __init__ call.
        if f.init:
            if not (f.default is _MISSING and f.default_factory is _MISSING):
                seen_default = True
            elif seen_default:
                raise TypeError(f'non-default argument {f.name!r} '
                                'follows default argument')

    globals = {'_MISSING': _MISSING,
               '_HAS_DEFAULT_FACTORY': _HAS_DEFAULT_FACTORY}

    body_lines = []
    for f in fields:
        line = _field_init(f, frozen, globals, self_name)
        if line is not None:
            # line is None means that this field doesn't require
            #  initialization. Just skip it.
            body_lines.append(line)

    # Does this class have an post-init function?
    if has_post_init:
        body_lines += [f'{self_name}.{_POST_INIT_NAME}()']

    # If no body lines, add 'pass'.
    if len(body_lines) == 0:
        body_lines = ['pass']

    locals = {f'_type_{f.name}': f.type for f in fields}
    return _create_fn('__init__',
                      [self_name] +[_init_param(f) for f in fields if f.init],
                      body_lines,
                      locals=locals,
                      globals=globals,
                      return_type=None)


def _repr_fn(fields):
    return _create_fn('__repr__',
                      ['self'],
                      ['return self.__class__.__name__ + f"(' +
                       ', '.join([f"{f.name}={{self.{f.name}!r}}"
                                  for f in fields]) +
                       ')"'])


def _frozen_setattr(self, name, value):
    raise FrozenInstanceError(f'cannot assign to field {name!r}')


def _frozen_delattr(self, name):
    raise FrozenInstanceError(f'cannot delete field {name!r}')


def _cmp_fn(name, op, self_tuple, other_tuple):
    # Create a comparison function.  If the fields in the object are
    #  named 'x' and 'y', then self_tuple is the string
    #  '(self.x,self.y)' and other_tuple is the string
    #  '(other.x,other.y)'.

    return _create_fn(name,
                      ['self', 'other'],
                      [ 'if other.__class__ is self.__class__:',
                       f' return {self_tuple}{op}{other_tuple}',
                        'return NotImplemented'])


def _set_eq_fns(cls, fields):
    # Create and set the equality comparison methods on cls.
    # Pre-compute self_tuple and other_tuple, then re-use them for
    #  each function.
    self_tuple = _tuple_str('self', fields)
    other_tuple = _tuple_str('other', fields)
    for name, op in [('__eq__', '=='),
                     ('__ne__', '!='),
                     ]:
        _set_attribute(cls, name, _cmp_fn(name, op, self_tuple, other_tuple))


def _set_compare_fns(cls, fields):
    # Create and set the comparison methods on cls.
    # Pre-compute self_tuple and other_tuple, then re-use them for
    #  each function.
    self_tuple = _tuple_str('self', fields)
    other_tuple = _tuple_str('other', fields)
    for name, op in [('__lt__', '<'),
                     ('__le__', '<='),
                     ('__gt__', '>'),
                     ('__ge__', '>='),
                     ]:
        _set_attribute(cls, name, _cmp_fn(name, op, self_tuple, other_tuple))


def _hash_fn(fields):
    self_tuple = _tuple_str('self', fields)
    return _create_fn('__hash__',
                      ['self'],
                      [f'return hash({self_tuple})'])


def _find_fields(cls):
    # Return a list tuples of of (name, type, Field()), in order, for
    #  this class (and no super-classes).  Fields are found from
    #  __annotations__ (which is guaranteed to be ordered).  Default
    #  values are from class attributes, if a field has a default.  If
    #  the default value is a Field(), then it contains additional
    #  info beyond (and possibly including) the actual default value.
    #  Fields which are ClassVars are ignored.

    annotations = getattr(cls, '__annotations__', {})

    results = []
    for a_name, a_type in annotations.items():
        # If this is a ClassVar, ignore it. It makes no sense for a
        #  ClassVar to be a field.

        # If typing has not been imported, then it's impossible for
        #  any annotation to be a ClassVar. So, only look for ClassVar
        #  if typing has been imported.
        typing = sys.modules.get('typing')
        if typing is not None:
            # This test uses a typing internal class, but it's the best
            #  way to test if this is a ClassVar.
            if type(a_type) is typing._ClassVar:
                # This field is a ClassVar. Ignore it.
                continue

        # If the default value isn't derived from field, then it's
        #  only a normal default value.  Convert it to a Field().
        default = getattr(cls, a_name, _MISSING)
        if isinstance(default, Field):
            f = default
        else:
            f = field(default=default)
        results.append((a_name, a_type, f))
    return results


def _set_attribute(cls, name, value):
    # Raise AttributeError if an attribute by this name already
    #  exists.
    if name in cls.__dict__:
        raise AttributeError(f'Cannot overwrite attribute {name} '
                             f'in {cls.__name__}')
    setattr(cls, name, value)


def _process_class(cls, repr, eq, compare, hash, init, frozen):
    # Use an OrderedDict because:
    #  - Order matters!
    #  - Derived class fields overwrite base class fields.
    fields = collections.OrderedDict()

    # Find our base classes in reverse MRO order, and exclude
    #  ourselves.  In reversed order so that more derived classes
    #  override earlier field definitions in base classes.
    for b in cls.__mro__[-1:0:-1]:
        # Only process classes that have been processed by our
        #  decorator.  That is, they have a _MARKER attribute.
        b_fields = getattr(b, _MARKER, None)
        if b_fields:
            for f in b_fields.values():
                fields[f.name] = f

    # Now find fields in our class.  While doing so, validate some
    #  things, and set the default values (as class attributes)
    #  where we can.
    for name, type_, f in _find_fields(cls):
        fields[name] = f

        # The name and type must not be filled in before hand: we
        #  grabbed them from the annotations.
        assert f.name is None and f.type is None

        # Set the field name and type, which we don't know until now.
        f.name = name
        f.type = type_

        # Validations for fields directly on our class.  This is
        #  delayed until now, instead of in the Field() constructor,
        #  since only here do we know the field name, which allows
        #  better error reporting.

        # If init=False, we must have a default value.  Otherwise,
        # how would it get initialized?
        if (not f.init and f.default is _MISSING and
                           f.default_factory is _MISSING):
            raise TypeError(f'field {name} has init=False, but '
                            'has no default value or factory function')

        # If the class attribute (which is the default value for
        #  this field) exists and is of type 'Field', replace it
        #  with the real default.  This is so that normal class
        #  introspection sees a real default value.
        if isinstance(getattr(cls, name, None), Field):
            if f.default is _MISSING:
                # If there's no default, delete the class attribute.
                #  This happens if we specify field(repr=False), for
                #  example.  The class attribute should not be set at
                #  all in the post-processed class.
                delattr(cls, name)
            else:
                setattr(cls, name, f.default)

        # Disallow mutable defaults for known types.
        if isinstance(f.default, (list, dict, set)):
            # XXX: include a statement about using a factory in the error message
            raise ValueError(f'mutable default {type(f.default)} for field '
                             f'{name} is not allowed')

    # Just to save some typing in the code below, get the fields as a list.
    field_list = list(fields.values())

    # Remember all of the fields on our class (including bases).  This
    #  marks this class as being a dataclass.
    setattr(cls, _MARKER, fields)

    # We also need to check if a parent class is frozen: frozen has to
    #  be inherited down.
    is_frozen = frozen or cls.__setattr__ is _frozen_setattr

    # If we're generating comparison methods, also generate the eq methods.
    if compare:
        eq = True

    if init:
        # Does this class have a post-init function?
        has_post_init = hasattr(cls, _POST_INIT_NAME)
        _set_attribute(cls, '__init__',
                       _init_fn(field_list,
                                is_frozen,
                                has_post_init,

                                # The name to use for the "self" param
                                #  in __init__.  Use "self" if possible.
                                '__dataclass_self__' if 'self' in fields
                                    else 'self',
                                ))
    if repr:
        _set_attribute(cls, '__repr__',
                       _repr_fn(list(filter(lambda f: f.repr, field_list))))

    if is_frozen:
        _set_attribute(cls, '__setattr__', _frozen_setattr)
        _set_attribute(cls, '__delattr__', _frozen_delattr)

    generate_hash = False
    if hash is None:
        if eq and frozen:
            # Generate a hash function.
            generate_hash = True
        elif eq and not frozen:
            # Not hashable.
            _set_attribute(cls, '__hash__', None)
        elif not eq:
            # Otherwise, use the base class definition of hash().  That is,
            #  don't set anything on this class.
            pass
        else:
            assert "can't get here"
    else:
        generate_hash = hash
    if generate_hash:
        _set_attribute(cls, '__hash__',
                       _hash_fn(list(filter(lambda f: f.cmp
                                                      if f.hash is None
                                                      else f.hash,
                                            field_list))))

    if eq:
        # Create and __eq__ and __ne__ methods.
        _set_eq_fns(cls, list(filter(lambda f: f.cmp, field_list)))

    if compare:
        # Create and __lt__, __le__, __gt__, and __ge__ methods.
        # Create and set the comparison functions.
        _set_compare_fns(cls, list(filter(lambda f: f.cmp, field_list)))

    if not getattr(cls, '__doc__'):
        # Create a class doc-string
        cls.__doc__ = \
            cls.__name__ + str(inspect.signature(cls)).replace(' -> None', '')

    return cls


# _cls should never be specified by keyword, so start it with an
#  underscore. The presense of _cls is used to detect if this
#  decorator is being called with parameters or not.
def dataclass(_cls=None, *, init=True, repr=True, hash=None, eq=True,
              compare=True, frozen=False):
    def wrap(cls):
        return _process_class(cls, repr, eq, compare, hash, init, frozen)

    # See if we're being called as @dataclass or @dataclass().
    if _cls is None:
        # We're called as @dataclass().
        return wrap

    # We're called as @dataclass, with a class.
    return wrap(_cls)


def fields(class_or_instance):
    """Returns the list of fields of this dataclass. Accepts a dataclass
    or an instance of one."""
    try:
        return getattr(class_or_instance, _MARKER)
    except AttributeError:
        raise TypeError('must be called with a dataclass type or instance')


def isdataclass(obj):
    """Returns True if obj is an instance of a dataclass, otherwise
    returns False."""
    return not isinstance(obj, type) and hasattr(obj, _MARKER)


def asdict(obj, *, dict_factory=dict):
    """Get the fields of a dataclass instance as a new dictionary mapping
    field names to field values. Example usage::

      @dataclass
      class C:
          x: int
          y: int

      c = C(1, 2)
      assert asdict(c) == {'x': 1, 'y': 2}

    If given, 'dict_factory' will be used instead of built-in dict.
    The function applies recursively to field values that are
    dataclass instances. This will also look into built-in containers: tuples,
    lists, and dicts.
    """
    if not isdataclass(obj):
        raise TypeError("asdict() should be called on dataclass instances")
    return _asdict_inner(obj, dict_factory)

def _asdict_inner(obj, dict_factory):
    if isdataclass(obj):
        result = []
        for name in fields(obj):
            value = _asdict_inner(getattr(obj, name), dict_factory)
            result.append((name, value))
        return dict_factory(result)
    elif isinstance(obj, (list, tuple)):
        return type(obj)(_asdict_inner(v, dict_factory) for v in obj)
    elif isinstance(obj, dict):
        return type(obj)((_asdict_inner(k, dict_factory), _asdict_inner(v, dict_factory))
                          for k, v in obj.items())
    else:
        return deepcopy(obj)


def astuple(obj, *, tuple_factory=tuple):
    """Get the fields of a dataclass instance as a new tuple of field values.
    Example usage::

      @dataclass
      class C:
          x: int
          y: int

    c = C(1, 2)
    assert asdtuple(c) == (1, 2)

    If given, 'tuple_factory' will be used instead of built-in tuple.
    The function applies recursively to field values that are
    dataclass instances. This will also look into built-in containers: tuples,
    lists, and dicts.
    """
<<<<<<< HEAD
    if not isdataclass(obj):
        raise TypeError("astuple() should be called on dataclass instances")
    return _astuple_inner(obj, tuple_factory)

def _astuple_inner(obj, tuple_factory):
    if isdataclass(obj):
        result = []
        for name in fields(obj):
            value = _astuple_inner(getattr(obj, name), tuple_factory)
            result.append(value)
        return tuple_factory(result)
    elif isinstance(obj, (list, tuple)):
        return type(obj)(_astuple_inner(v, tuple_factory) for v in obj)
    elif isinstance(obj, dict):
        return type(obj)((_astuple_inner(k, tuple_factory), _astuple_inner(v, tuple_factory))
                          for k, v in obj.items())
    else:
        return deepcopy(obj)


def replace(obj, **changes):
    """Return a new T object replacing specified fields with new values.  This
    especially useful for frozen classes.  Example usage::
=======
    if isinstance(obj, type):
        raise ValueError("astuple() should be called on dataclass instances, not classes")
    return tuple(getattr(obj, name) for name in fields(obj))


def replace(obj, **changes):
    """Return a new object replacing specified fields with new values. This
    is especially useful for frozen classes.  Example usage::
>>>>>>> 59a13031

      @dataclass(frozen=True)
      class C:
          x: int
          y: int

      c = C(1, 2)
      c1 = replace(c, x=3)
      assert c1.x == 3 and c1.y == 2
      """

<<<<<<< HEAD
    non_init_fields = {}
    for f in fields(obj).values():
        if not f.init:
            try:
                non_init_fields[f.name] = changes[f.name]
                del changes[f.name]
            except KeyError:
                non_init_fields[f.name] = getattr(obj, f.name)
            continue
        if f.name not in changes:
            changes[f.name] = getattr(obj, f.name)

    # Create the new object, which calls __init__()
    new_obj = obj.__class__(**changes)

    # Now, set fields that aren't params to __init__()
    for name, value in non_init_fields.items():
        object.__setattr__(new_obj, name, value)
        #setattr(new_obj, name, value)
=======
    # XXX: I'm modifying the keys while iterating over them. This
    #  should probably be changed to not do that. I'll leave this as a
    #  task for later.

    # Keep track of the non-init fields to specify.
    non_init_fields = {}

    # For each field:
    # If it's an init field and it's not in 'changes', then get it's
    #  value from 'obj'.  If it it's an init field and it is in
    #  'changes', leave the new value in 'changes'.
    # If it's not an init field, then if it's in 'changes', remember
    #  it and remove it from 'changes'. If it's not in 'changes', use
    #  the value in 'obj'.
    for f in fields(obj).values():
        if f.init:
            if f.name not in changes:
                changes[f.name] = getattr(obj, f.name)
        else:
            try:
                non_init_fields[f.name] = changes[f.name]
                # Remove this from the list of fields we're going
                #  to pass to the class constructor.
                del changes[f.name]
            except KeyError:
                non_init_fields[f.name] = getattr(obj, f.name)

    # Create the new object, which calls __init__(), using all of the
    #  init fields we've collected and/or left in 'changes'.
    new_obj = obj.__class__(**changes)

    # Now, set fields that aren't params to __init__().
    # For frozen objects, we have to call object.__setattr__. But we
    #  don't know if an object is frozen or not.
    # So the first time through, try to set the attribute, catch the
    #  exception if one is raised, and remember if it's frozen.
    is_frozen = False
    for idx, (name, value) in enumerate(non_init_fields.items()):
        if idx == 0:
            try:
                setattr(new_obj, name, value)
                # setattr succeeded, move to the next field.
                continue
            except FrozenInstanceError:
                frozen = True
                # Fall through to set the attribute.
        if frozen:
            object.__setattr__(new_obj, name, value)
        else:
            setattr(new_obj, name, value)
>>>>>>> 59a13031

    return new_obj<|MERGE_RESOLUTION|>--- conflicted
+++ resolved
@@ -585,7 +585,6 @@
     dataclass instances. This will also look into built-in containers: tuples,
     lists, and dicts.
     """
-<<<<<<< HEAD
     if not isdataclass(obj):
         raise TypeError("astuple() should be called on dataclass instances")
     return _astuple_inner(obj, tuple_factory)
@@ -607,18 +606,8 @@
 
 
 def replace(obj, **changes):
-    """Return a new T object replacing specified fields with new values.  This
-    especially useful for frozen classes.  Example usage::
-=======
-    if isinstance(obj, type):
-        raise ValueError("astuple() should be called on dataclass instances, not classes")
-    return tuple(getattr(obj, name) for name in fields(obj))
-
-
-def replace(obj, **changes):
     """Return a new object replacing specified fields with new values. This
     is especially useful for frozen classes.  Example usage::
->>>>>>> 59a13031
 
       @dataclass(frozen=True)
       class C:
@@ -630,27 +619,6 @@
       assert c1.x == 3 and c1.y == 2
       """
 
-<<<<<<< HEAD
-    non_init_fields = {}
-    for f in fields(obj).values():
-        if not f.init:
-            try:
-                non_init_fields[f.name] = changes[f.name]
-                del changes[f.name]
-            except KeyError:
-                non_init_fields[f.name] = getattr(obj, f.name)
-            continue
-        if f.name not in changes:
-            changes[f.name] = getattr(obj, f.name)
-
-    # Create the new object, which calls __init__()
-    new_obj = obj.__class__(**changes)
-
-    # Now, set fields that aren't params to __init__()
-    for name, value in non_init_fields.items():
-        object.__setattr__(new_obj, name, value)
-        #setattr(new_obj, name, value)
-=======
     # XXX: I'm modifying the keys while iterating over them. This
     #  should probably be changed to not do that. I'll leave this as a
     #  task for later.
@@ -701,6 +669,5 @@
             object.__setattr__(new_obj, name, value)
         else:
             setattr(new_obj, name, value)
->>>>>>> 59a13031
 
     return new_obj